package config

import (
	"github.com/grafana/grafana-azure-sdk-go/azsettings"

	"github.com/grafana/grafana/pkg/plugins"
	"github.com/grafana/grafana/pkg/plugins/log"
	"github.com/grafana/grafana/pkg/setting"
)

type Cfg struct {
	log log.Logger

	DevMode bool

	PluginsPath string

	PluginSettings       setting.PluginSettings
	PluginsAllowUnsigned []string

	// AWS Plugin Auth
	AWSAllowedAuthProviders []string
	AWSAssumeRoleEnabled    bool

	// Azure Cloud settings
	Azure *azsettings.AzureSettings

	// Proxy Settings
	ProxySettings setting.SecureSocksDSProxySettings

	BuildVersion string // TODO Remove

	LogDatasourceRequests bool

	PluginsCDNURLTemplate string

	Tracing Tracing

	GrafanaComURL string

	GrafanaAppURL string

	Features plugins.FeatureToggles

	AngularSupportEnabled bool
}

func NewCfg(devMode bool, pluginsPath string, pluginSettings setting.PluginSettings, pluginsAllowUnsigned []string,
	awsAllowedAuthProviders []string, awsAssumeRoleEnabled bool, azure *azsettings.AzureSettings, secureSocksDSProxy setting.SecureSocksDSProxySettings,
<<<<<<< HEAD
	grafanaVersion string, logDatasourceRequests bool, pluginsCDNURLTemplate string, appURL string, tracing Tracing, features plugins.FeatureToggles) *Cfg {
=======
	grafanaVersion string, logDatasourceRequests bool, pluginsCDNURLTemplate string, tracing Tracing, features plugins.FeatureToggles, angularSupportEnabled bool) *Cfg {
>>>>>>> 0a607ab9
	return &Cfg{
		log:                     log.New("plugin.cfg"),
		PluginsPath:             pluginsPath,
		BuildVersion:            grafanaVersion,
		DevMode:                 devMode,
		PluginSettings:          pluginSettings,
		PluginsAllowUnsigned:    pluginsAllowUnsigned,
		AWSAllowedAuthProviders: awsAllowedAuthProviders,
		AWSAssumeRoleEnabled:    awsAssumeRoleEnabled,
		Azure:                   azure,
		ProxySettings:           secureSocksDSProxy,
		LogDatasourceRequests:   logDatasourceRequests,
		PluginsCDNURLTemplate:   pluginsCDNURLTemplate,
		Tracing:                 tracing,
		GrafanaComURL:           "https://grafana.com",
		GrafanaAppURL:           appURL,
		Features:                features,
		AngularSupportEnabled:   angularSupportEnabled,
	}
}<|MERGE_RESOLUTION|>--- conflicted
+++ resolved
@@ -47,11 +47,7 @@
 
 func NewCfg(devMode bool, pluginsPath string, pluginSettings setting.PluginSettings, pluginsAllowUnsigned []string,
 	awsAllowedAuthProviders []string, awsAssumeRoleEnabled bool, azure *azsettings.AzureSettings, secureSocksDSProxy setting.SecureSocksDSProxySettings,
-<<<<<<< HEAD
-	grafanaVersion string, logDatasourceRequests bool, pluginsCDNURLTemplate string, appURL string, tracing Tracing, features plugins.FeatureToggles) *Cfg {
-=======
-	grafanaVersion string, logDatasourceRequests bool, pluginsCDNURLTemplate string, tracing Tracing, features plugins.FeatureToggles, angularSupportEnabled bool) *Cfg {
->>>>>>> 0a607ab9
+	grafanaVersion string, logDatasourceRequests bool, pluginsCDNURLTemplate string, appURL string, tracing Tracing, features plugins.FeatureToggles, angularSupportEnabled bool) *Cfg {
 	return &Cfg{
 		log:                     log.New("plugin.cfg"),
 		PluginsPath:             pluginsPath,
