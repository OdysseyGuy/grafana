--- conflicted
+++ resolved
@@ -27,10 +27,6 @@
       jsonData: {
         cloudName: '',
         subscriptionId: '',
-<<<<<<< HEAD
-        logAnalyticsDefaultWorkspace: '',
-=======
->>>>>>> e42a597e
       },
       version: 1,
       readOnly: false,
@@ -60,38 +56,11 @@
     expect(screen.queryByText('Azure Monitor Logs')).not.toBeInTheDocument();
   });
 
-<<<<<<< HEAD
-  it('should enable azure log analytics load workspaces button', () => {
-    const wrapper = setup((props) => ({
-      ...props,
-      options: {
-        ...props.options,
-        jsonData: {
-          ...props.options.jsonData,
-          azureLogAnalyticsSameAs: false,
-          logAnalyticsDefaultWorkspace: '',
-          tenantId: 'e7f3f661-a933-4b3f-8176-51c4f982ec48',
-          clientId: '44693801-6ee6-49de-9b2d-9106972f9572',
-          subscriptionId: 'e3fe4fde-ad5e-4d60-9974-e2f3562ffdf2',
-          clientSecret: 'cddcc020-2c94-460a-a3d0-df3147ffa792',
-        },
-      },
-    }));
-    expect(wrapper.baseElement).toMatchSnapshot();
-  });
-
   it('should not render the Switch to use different creds for log analytics by default', () => {
     setup();
     expect(screen.queryByText('is no longer supported', { exact: false })).not.toBeInTheDocument();
   });
 
-=======
-  it('should not render the Switch to use different creds for log analytics by default', () => {
-    setup();
-    expect(screen.queryByText('is no longer supported', { exact: false })).not.toBeInTheDocument();
-  });
-
->>>>>>> e42a597e
   // Remove this test with deprecated code
   it('should not render the Switch if different creds for log analytics were set from before', () => {
     setup((props) => ({
@@ -119,7 +88,6 @@
         },
       },
       updateOptions: onUpdate,
-<<<<<<< HEAD
     }));
     expect(screen.queryByText('is no longer supported', { exact: false })).toBeInTheDocument();
     userEvent.click(screen.getByText('Clear Azure Monitor Logs Credentials'));
@@ -127,23 +95,4 @@
     const newOpts = onUpdate.mock.calls[0][0]({});
     expect(newOpts).toEqual({ jsonData: { azureLogAnalyticsSameAs: true } });
   });
-
-  it('should disable inputs', () => {
-    setup((props) => ({
-      ...props,
-      options: {
-        ...props.options,
-        readOnly: true,
-      },
-    }));
-    expect(screen.queryByText('Load Workspaces')?.closest('button')).toBeDisabled();
-=======
-    }));
-    expect(screen.queryByText('is no longer supported', { exact: false })).toBeInTheDocument();
-    userEvent.click(screen.getByText('Clear Azure Monitor Logs Credentials'));
-    expect(onUpdate).toHaveBeenCalled();
-    const newOpts = onUpdate.mock.calls[0][0]({});
-    expect(newOpts).toEqual({ jsonData: { azureLogAnalyticsSameAs: true } });
->>>>>>> e42a597e
-  });
 });