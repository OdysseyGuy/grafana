--- conflicted
+++ resolved
@@ -193,13 +193,8 @@
           <div className="logs-panel-controls">
             <Switch label="Time" checked={showTime} onChange={this.onChangeTime} transparent />
             <Switch label="Labels" checked={showLabels} onChange={this.onChangeLabels} transparent />
-<<<<<<< HEAD
             <ToggleButtonGroup label="Dedup">
-              {Object.keys(LogsDedupStrategy).map((dedupType, i) => (
-=======
-            <ToggleButtonGroup label="Dedup" transparent={true}>
               {Object.keys(LogsDedupStrategy).map((dedupType: string, i) => (
->>>>>>> 6335509a
                 <ToggleButton
                   size="sm"
                   key={i}
