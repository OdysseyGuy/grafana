package api

import (
	"context"
	"encoding/json"
	"fmt"
	"testing"

	"github.com/grafana/grafana/pkg/api/dtos"
	"github.com/grafana/grafana/pkg/api/response"
	"github.com/grafana/grafana/pkg/api/routing"
	"github.com/grafana/grafana/pkg/bus"
	"github.com/grafana/grafana/pkg/models"
	"github.com/grafana/grafana/pkg/services/dashboards"
	"github.com/grafana/grafana/pkg/services/featuremgmt"
	"github.com/grafana/grafana/pkg/setting"
	"github.com/stretchr/testify/assert"
	"github.com/stretchr/testify/mock"
	"github.com/stretchr/testify/require"
)

func TestFoldersAPIEndpoint(t *testing.T) {
	folderService := &dashboards.FakeFolderService{}
	defer folderService.AssertExpectations(t)

	t.Run("Given a correct request for creating a folder", func(t *testing.T) {
		cmd := models.CreateFolderCommand{
			Uid:   "uid",
			Title: "Folder",
		}

		folderResult := &models.Folder{Id: 1, Uid: "uid", Title: "Folder"}
		folderService.On("CreateFolder", mock.Anything, mock.Anything, mock.Anything, mock.Anything, mock.Anything).Return(folderResult, nil).Once()

		createFolderScenario(t, "When calling POST on", "/api/folders", "/api/folders", folderService, cmd,
			func(sc *scenarioContext) {
				callCreateFolder(sc)

				folder := dtos.Folder{}
				err := json.NewDecoder(sc.resp.Body).Decode(&folder)
				require.NoError(t, err)
				assert.Equal(t, int64(1), folder.Id)
				assert.Equal(t, "uid", folder.Uid)
				assert.Equal(t, "Folder", folder.Title)
			})
	})

	t.Run("Given incorrect requests for creating a folder", func(t *testing.T) {
		testCases := []struct {
			Error              error
			ExpectedStatusCode int
		}{
			{Error: models.ErrFolderWithSameUIDExists, ExpectedStatusCode: 409},
			{Error: models.ErrFolderTitleEmpty, ExpectedStatusCode: 400},
			{Error: models.ErrFolderSameNameExists, ExpectedStatusCode: 409},
			{Error: models.ErrDashboardInvalidUid, ExpectedStatusCode: 400},
			{Error: models.ErrDashboardUidTooLong, ExpectedStatusCode: 400},
			{Error: models.ErrFolderAccessDenied, ExpectedStatusCode: 403},
			{Error: models.ErrFolderNotFound, ExpectedStatusCode: 404},
			{Error: models.ErrFolderVersionMismatch, ExpectedStatusCode: 412},
			{Error: models.ErrFolderFailedGenerateUniqueUid, ExpectedStatusCode: 500},
		}

		cmd := models.CreateFolderCommand{
			Uid:   "uid",
			Title: "Folder",
		}

		for _, tc := range testCases {
			folderService.On("CreateFolder", mock.Anything, mock.Anything, mock.Anything, mock.Anything, mock.Anything).Return(nil, tc.Error).Once()

			createFolderScenario(t, fmt.Sprintf("Expect '%s' error when calling POST on", tc.Error.Error()),
				"/api/folders", "/api/folders", folderService, cmd, func(sc *scenarioContext) {
					callCreateFolder(sc)
					assert.Equalf(t, tc.ExpectedStatusCode, sc.resp.Code, "Wrong status code for error %s", tc.Error)
				})
		}
	})

	t.Run("Given a correct request for updating a folder", func(t *testing.T) {
		cmd := models.UpdateFolderCommand{
			Title: "Folder upd",
		}

		folderService.On("UpdateFolder", mock.Anything, mock.Anything, mock.Anything, mock.Anything, mock.Anything).Run(func(args mock.Arguments) {
			cmd := args.Get(4).(*models.UpdateFolderCommand)
			cmd.Result = &models.Folder{Id: 1, Uid: "uid", Title: "Folder upd"}
		}).Return(nil).Once()

		updateFolderScenario(t, "When calling PUT on", "/api/folders/uid", "/api/folders/:uid", folderService, cmd,
			func(sc *scenarioContext) {
				callUpdateFolder(sc)

				folder := dtos.Folder{}
				err := json.NewDecoder(sc.resp.Body).Decode(&folder)
				require.NoError(t, err)
				assert.Equal(t, int64(1), folder.Id)
				assert.Equal(t, "uid", folder.Uid)
				assert.Equal(t, "Folder upd", folder.Title)
			})
	})

	t.Run("Given incorrect requests for updating a folder", func(t *testing.T) {
		testCases := []struct {
			Error              error
			ExpectedStatusCode int
		}{
			{Error: models.ErrFolderWithSameUIDExists, ExpectedStatusCode: 409},
			{Error: models.ErrFolderTitleEmpty, ExpectedStatusCode: 400},
			{Error: models.ErrFolderSameNameExists, ExpectedStatusCode: 409},
			{Error: models.ErrDashboardInvalidUid, ExpectedStatusCode: 400},
			{Error: models.ErrDashboardUidTooLong, ExpectedStatusCode: 400},
			{Error: models.ErrFolderAccessDenied, ExpectedStatusCode: 403},
			{Error: models.ErrFolderNotFound, ExpectedStatusCode: 404},
			{Error: models.ErrFolderVersionMismatch, ExpectedStatusCode: 412},
			{Error: models.ErrFolderFailedGenerateUniqueUid, ExpectedStatusCode: 500},
		}

		cmd := models.UpdateFolderCommand{
			Title: "Folder upd",
		}

		for _, tc := range testCases {
			folderService.On("UpdateFolder", mock.Anything, mock.Anything, mock.Anything, mock.Anything, mock.Anything).Return(tc.Error).Once()
			updateFolderScenario(t, fmt.Sprintf("Expect '%s' error when calling PUT on", tc.Error.Error()),
				"/api/folders/uid", "/api/folders/:uid", folderService, cmd, func(sc *scenarioContext) {
					callUpdateFolder(sc)
					assert.Equalf(t, tc.ExpectedStatusCode, sc.resp.Code, "Wrong status code for %s", tc.Error)
				})
		}
	})
}

func callCreateFolder(sc *scenarioContext) {
	sc.fakeReqWithParams("POST", sc.url, map[string]string{}).exec()
}

func createFolderScenario(t *testing.T, desc string, url string, routePattern string, folderService dashboards.FolderService,
	cmd models.CreateFolderCommand, fn scenarioFunc) {
	t.Run(fmt.Sprintf("%s %s", desc, url), func(t *testing.T) {
		t.Cleanup(bus.ClearBusHandlers)

		hs := HTTPServer{
<<<<<<< HEAD
			Bus:      bus.GetBus(),
			Cfg:      setting.NewCfg(),
			Features: featuremgmt.WithFeatures(),
=======
			Bus:           bus.GetBus(),
			Cfg:           setting.NewCfg(),
			folderService: folderService,
>>>>>>> 7bc12629
		}

		sc := setupScenarioContext(t, url)
		sc.defaultHandler = routing.Wrap(func(c *models.ReqContext) response.Response {
			c.Req.Body = mockRequestBody(cmd)
			c.Req.Header.Add("Content-Type", "application/json")
			sc.context = c
			sc.context.SignedInUser = &models.SignedInUser{OrgId: testOrgID, UserId: testUserID}

			return hs.CreateFolder(c)
		})

		sc.m.Post(routePattern, sc.defaultHandler)

		fn(sc)
	})
}

func callUpdateFolder(sc *scenarioContext) {
	sc.fakeReqWithParams("PUT", sc.url, map[string]string{}).exec()
}

func updateFolderScenario(t *testing.T, desc string, url string, routePattern string, folderService dashboards.FolderService,
	cmd models.UpdateFolderCommand, fn scenarioFunc) {
	t.Run(fmt.Sprintf("%s %s", desc, url), func(t *testing.T) {
		defer bus.ClearBusHandlers()

		hs := HTTPServer{
			Cfg:           setting.NewCfg(),
			folderService: folderService,
		}

		sc := setupScenarioContext(t, url)
		sc.defaultHandler = routing.Wrap(func(c *models.ReqContext) response.Response {
			c.Req.Body = mockRequestBody(cmd)
			c.Req.Header.Add("Content-Type", "application/json")
			sc.context = c
			sc.context.SignedInUser = &models.SignedInUser{OrgId: testOrgID, UserId: testUserID}

			return hs.UpdateFolder(c)
		})

		sc.m.Put(routePattern, sc.defaultHandler)

		fn(sc)
	})
}

type fakeFolderService struct {
	dashboards.FolderService

	GetFoldersResult     []*models.Folder
	GetFoldersError      error
	GetFolderByUIDResult *models.Folder
	GetFolderByUIDError  error
	GetFolderByIDResult  *models.Folder
	GetFolderByIDError   error
	CreateFolderResult   *models.Folder
	CreateFolderError    error
	UpdateFolderResult   *models.Folder
	UpdateFolderError    error
	DeleteFolderResult   *models.Folder
	DeleteFolderError    error
	DeletedFolderUids    []string
}

func (s *fakeFolderService) GetFolders(ctx context.Context, user *models.SignedInUser, orgID int64, limit int64, page int64) ([]*models.Folder, error) {
	return s.GetFoldersResult, s.GetFoldersError
}

func (s *fakeFolderService) GetFolderByID(ctx context.Context, user *models.SignedInUser, id int64, orgID int64) (*models.Folder, error) {
	return s.GetFolderByIDResult, s.GetFolderByIDError
}

func (s *fakeFolderService) GetFolderByUID(ctx context.Context, user *models.SignedInUser, orgID int64, uid string) (*models.Folder, error) {
	return s.GetFolderByUIDResult, s.GetFolderByUIDError
}

func (s *fakeFolderService) CreateFolder(ctx context.Context, user *models.SignedInUser, orgID int64, title, uid string) (*models.Folder, error) {
	return s.CreateFolderResult, s.CreateFolderError
}

func (s *fakeFolderService) UpdateFolder(ctx context.Context, user *models.SignedInUser, orgID int64, existingUid string, cmd *models.UpdateFolderCommand) error {
	cmd.Result = s.UpdateFolderResult
	return s.UpdateFolderError
}

func (s *fakeFolderService) DeleteFolder(ctx context.Context, user *models.SignedInUser, orgID int64, uid string, forceDeleteRules bool) (*models.Folder, error) {
	s.DeletedFolderUids = append(s.DeletedFolderUids, uid)
	return s.DeleteFolderResult, s.DeleteFolderError
}<|MERGE_RESOLUTION|>--- conflicted
+++ resolved
@@ -141,15 +141,10 @@
 		t.Cleanup(bus.ClearBusHandlers)
 
 		hs := HTTPServer{
-<<<<<<< HEAD
-			Bus:      bus.GetBus(),
-			Cfg:      setting.NewCfg(),
-			Features: featuremgmt.WithFeatures(),
-=======
 			Bus:           bus.GetBus(),
 			Cfg:           setting.NewCfg(),
 			folderService: folderService,
->>>>>>> 7bc12629
+			Features:      featuremgmt.WithFeatures(),
 		}
 
 		sc := setupScenarioContext(t, url)
