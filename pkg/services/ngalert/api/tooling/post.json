{
 "basePath": "/api/v1",
 "consumes": [
  "application/json"
 ],
 "definitions": {
  "Ack": {
   "type": "object",
   "x-go-package": "github.com/grafana/grafana/pkg/services/ngalert/api/tooling/definitions"
  },
  "AddApiKeyCommand": {
   "description": "COMMANDS",
   "properties": {
    "name": {
     "type": "string",
     "x-go-name": "Name"
    },
    "role": {
     "enum": [
      "Viewer",
      "Editor",
      "Admin"
     ],
     "type": "string",
     "x-go-enum-desc": "Viewer ROLE_VIEWER\nEditor ROLE_EDITOR\nAdmin ROLE_ADMIN",
     "x-go-name": "Role"
    },
    "secondsToLive": {
     "format": "int64",
     "type": "integer",
     "x-go-name": "SecondsToLive"
    }
   },
   "type": "object",
   "x-go-package": "github.com/grafana/grafana/pkg/models"
  },
  "Alert": {
   "properties": {
    "activeAt": {
     "format": "date-time",
     "type": "string",
     "x-go-name": "ActiveAt"
    },
    "annotations": {
     "$ref": "#/definitions/overrideLabels"
    },
    "labels": {
     "$ref": "#/definitions/overrideLabels"
    },
    "state": {
     "type": "string",
     "x-go-name": "State"
    },
    "value": {
     "type": "string",
     "x-go-name": "Value"
    }
   },
   "required": [
    "labels",
    "annotations",
    "state",
    "value"
   ],
   "title": "Alert has info for an alert.",
   "type": "object",
   "x-go-package": "github.com/grafana/grafana/pkg/services/ngalert/api/tooling/definitions"
  },
  "AlertDiscovery": {
   "properties": {
    "alerts": {
     "items": {
      "$ref": "#/definitions/Alert"
     },
     "type": "array",
     "x-go-name": "Alerts"
    }
   },
   "required": [
    "alerts"
   ],
   "title": "AlertDiscovery has info for all active alerts.",
   "type": "object",
   "x-go-package": "github.com/grafana/grafana/pkg/services/ngalert/api/tooling/definitions"
  },
  "AlertInstancesResponse": {
   "properties": {
    "instances": {
     "description": "Instances is an array of arrow encoded dataframes\neach frame has a single row, and a column for each instance (alert identified by unique labels) with a boolean value (firing/not firing)",
     "items": {
      "items": {
       "format": "uint8",
       "type": "integer"
      },
      "type": "array"
     },
     "type": "array",
     "x-go-name": "Instances"
    }
   },
   "type": "object",
   "x-go-package": "github.com/grafana/grafana/pkg/services/ngalert/api/tooling/definitions"
  },
  "AlertManager": {
   "properties": {
    "url": {
     "type": "string",
     "x-go-name": "URL"
    }
   },
   "title": "AlertManager models a configured Alert Manager.",
   "type": "object",
   "x-go-package": "github.com/prometheus/client_golang/api/prometheus/v1"
  },
  "AlertManagerNotFound": {
   "type": "object",
   "x-go-package": "github.com/grafana/grafana/pkg/services/ngalert/api/tooling/definitions"
  },
  "AlertManagerNotReady": {
   "type": "object",
   "x-go-package": "github.com/grafana/grafana/pkg/services/ngalert/api/tooling/definitions"
  },
  "AlertManagersResult": {
   "properties": {
    "activeAlertManagers": {
     "items": {
      "$ref": "#/definitions/AlertManager"
     },
     "type": "array",
     "x-go-name": "Active"
    },
    "droppedAlertManagers": {
     "items": {
      "$ref": "#/definitions/AlertManager"
     },
     "type": "array",
     "x-go-name": "Dropped"
    }
   },
   "title": "AlertManagersResult contains the result from querying the alertmanagers endpoint.",
   "type": "object",
   "x-go-package": "github.com/prometheus/client_golang/api/prometheus/v1"
  },
  "AlertQuery": {
   "properties": {
    "datasourceUid": {
     "description": "Grafana data source unique identifier; it should be '-100' for a Server Side Expression operation.",
     "type": "string",
     "x-go-name": "DatasourceUID"
    },
    "model": {
     "description": "JSON is the raw JSON query and includes the above properties as well as custom properties.",
     "type": "object",
     "x-go-name": "Model"
    },
    "queryType": {
     "description": "QueryType is an optional identifier for the type of query.\nIt can be used to distinguish different types of queries.",
     "type": "string",
     "x-go-name": "QueryType"
    },
    "refId": {
     "description": "RefID is the unique identifier of the query, set by the frontend call.",
     "type": "string",
     "x-go-name": "RefID"
    },
    "relativeTimeRange": {
     "$ref": "#/definitions/RelativeTimeRange"
    }
   },
   "title": "AlertQuery represents a single query associated with an alert definition.",
   "type": "object",
   "x-go-package": "github.com/grafana/grafana/pkg/services/ngalert/models"
  },
  "AlertResponse": {
   "properties": {
    "data": {
     "$ref": "#/definitions/AlertDiscovery"
    },
    "error": {
     "type": "string",
     "x-go-name": "Error"
    },
    "errorType": {
     "$ref": "#/definitions/ErrorType"
    },
    "status": {
     "type": "string",
     "x-go-name": "Status"
    }
   },
   "required": [
    "status"
   ],
   "type": "object",
   "x-go-package": "github.com/grafana/grafana/pkg/services/ngalert/api/tooling/definitions"
  },
  "AlertingRule": {
   "description": "adapted from cortex",
   "properties": {
    "alerts": {
     "items": {
      "$ref": "#/definitions/Alert"
     },
     "type": "array",
     "x-go-name": "Alerts"
    },
    "annotations": {
     "$ref": "#/definitions/overrideLabels"
    },
    "duration": {
     "format": "double",
     "type": "number",
     "x-go-name": "Duration"
    },
    "evaluationTime": {
     "format": "double",
     "type": "number",
     "x-go-name": "EvaluationTime"
    },
    "health": {
     "type": "string",
     "x-go-name": "Health"
    },
    "labels": {
     "$ref": "#/definitions/overrideLabels"
    },
    "lastError": {
     "type": "string",
     "x-go-name": "LastError"
    },
    "lastEvaluation": {
     "format": "date-time",
     "type": "string",
     "x-go-name": "LastEvaluation"
    },
    "name": {
     "type": "string",
     "x-go-name": "Name"
    },
    "query": {
     "type": "string",
     "x-go-name": "Query"
    },
    "state": {
     "description": "State can be \"pending\", \"firing\", \"inactive\".",
     "type": "string",
     "x-go-name": "State"
    },
    "type": {
     "$ref": "#/definitions/RuleType"
    }
   },
   "required": [
    "name",
    "query",
    "health",
    "type",
    "state",
    "annotations",
    "alerts"
   ],
   "type": "object",
   "x-go-package": "github.com/grafana/grafana/pkg/services/ngalert/api/tooling/definitions"
  },
  "ApiRuleNode": {
   "properties": {
    "alert": {
     "type": "string",
     "x-go-name": "Alert"
    },
    "annotations": {
     "additionalProperties": {
      "type": "string"
     },
     "type": "object",
     "x-go-name": "Annotations"
    },
    "expr": {
     "type": "string",
     "x-go-name": "Expr"
    },
    "for": {
     "$ref": "#/definitions/Duration"
    },
    "labels": {
     "additionalProperties": {
      "type": "string"
     },
     "type": "object",
     "x-go-name": "Labels"
    },
    "record": {
     "type": "string",
     "x-go-name": "Record"
    }
   },
   "type": "object",
   "x-go-package": "github.com/grafana/grafana/pkg/services/ngalert/api/tooling/definitions"
  },
  "Authorization": {
   "properties": {
    "credentials": {
     "$ref": "#/definitions/Secret"
    },
    "credentials_file": {
     "type": "string",
     "x-go-name": "CredentialsFile"
    },
    "type": {
     "type": "string",
     "x-go-name": "Type"
    }
   },
   "title": "Authorization contains HTTP authorization credentials.",
   "type": "object",
   "x-go-package": "github.com/prometheus/common/config"
  },
  "BasicAuth": {
   "properties": {
    "password": {
     "$ref": "#/definitions/Secret"
    },
    "password_file": {
     "type": "string",
     "x-go-name": "PasswordFile"
    },
    "username": {
     "type": "string",
     "x-go-name": "Username"
    }
   },
   "title": "BasicAuth contains basic HTTP authentication credentials.",
   "type": "object",
   "x-go-package": "github.com/prometheus/common/config"
  },
  "Config": {
   "properties": {
    "global": {
     "$ref": "#/definitions/GlobalConfig"
    },
    "inhibit_rules": {
     "items": {
      "$ref": "#/definitions/InhibitRule"
     },
     "type": "array",
     "x-go-name": "InhibitRules"
    },
    "mute_time_intervals": {
     "items": {
      "$ref": "#/definitions/MuteTimeInterval"
     },
     "type": "array",
     "x-go-name": "MuteTimeIntervals"
    },
    "route": {
     "$ref": "#/definitions/Route"
    },
    "templates": {
     "items": {
      "type": "string"
     },
     "type": "array",
     "x-go-name": "Templates"
    }
   },
   "title": "Config is the top-level configuration for Alertmanager's config files.",
   "type": "object",
   "x-go-package": "github.com/grafana/grafana/pkg/services/ngalert/api/tooling/definitions"
  },
  "CreateDashboardSnapshotCommand": {
   "properties": {
    "Result": {
     "$ref": "#/definitions/DashboardSnapshot"
    },
    "dashboard": {
     "$ref": "#/definitions/Json"
    },
    "deleteKey": {
     "description": "Unique key used to delete the snapshot. It is different from the `key` so that only the creator can delete the snapshot. Required if `external` is `true`.",
     "type": "string",
     "x-go-name": "DeleteKey"
    },
    "expires": {
     "default": 0,
     "description": "When the snapshot should expire in seconds in seconds. Default is never to expire.",
     "format": "int64",
     "type": "integer",
     "x-go-name": "Expires"
    },
    "external": {
     "default": false,
     "description": "these are passed when storing an external snapshot ref\nSave the snapshot on an external server rather than locally.",
     "type": "boolean",
     "x-go-name": "External"
    },
    "key": {
     "description": "Define the unique key. Required if `external` is `true`.",
     "type": "string",
     "x-go-name": "Key"
    },
    "name": {
     "description": "Snapshot name",
     "type": "string",
     "x-go-name": "Name"
    }
   },
   "required": [
    "dashboard"
   ],
   "type": "object",
   "x-go-package": "github.com/grafana/grafana/pkg/models"
  },
  "DashboardSnapshot": {
   "description": "DashboardSnapshot model",
   "properties": {
    "Created": {
     "format": "date-time",
     "type": "string"
    },
    "Dashboard": {
     "$ref": "#/definitions/Json"
    },
    "DashboardEncrypted": {
     "items": {
      "format": "uint8",
      "type": "integer"
     },
     "type": "array"
    },
    "DeleteKey": {
     "type": "string"
    },
    "Expires": {
     "format": "date-time",
     "type": "string"
    },
    "External": {
     "type": "boolean"
    },
    "ExternalDeleteUrl": {
     "type": "string"
    },
    "ExternalUrl": {
     "type": "string"
    },
    "Id": {
     "format": "int64",
     "type": "integer"
    },
    "Key": {
     "type": "string"
    },
    "Name": {
     "type": "string"
    },
    "OrgId": {
     "format": "int64",
     "type": "integer"
    },
    "Updated": {
     "format": "date-time",
     "type": "string"
    },
    "UserId": {
     "format": "int64",
     "type": "integer"
    }
   },
   "type": "object",
   "x-go-package": "github.com/grafana/grafana/pkg/models"
  },
  "DateTime": {
   "description": "DateTime is a time but it serializes to ISO8601 format with millis\nIt knows how to read 3 different variations of a RFC3339 date time.\nMost APIs we encounter want either millisecond or second precision times.\nThis just tries to make it worry-free.",
   "format": "date-time",
   "type": "string",
   "x-go-package": "github.com/go-openapi/strfmt"
  },
  "DayOfMonthRange": {
   "properties": {
    "Begin": {
     "format": "int64",
     "type": "integer"
    },
    "End": {
     "format": "int64",
     "type": "integer"
    }
   },
   "title": "A DayOfMonthRange is an inclusive range that may have negative Beginning/End values that represent distance from the End of the month Beginning at -1.",
   "type": "object",
   "x-go-package": "github.com/prometheus/alertmanager/timeinterval"
  },
  "DiscoveryBase": {
   "properties": {
    "error": {
     "type": "string",
     "x-go-name": "Error"
    },
    "errorType": {
     "$ref": "#/definitions/ErrorType"
    },
    "status": {
     "type": "string",
     "x-go-name": "Status"
    }
   },
   "required": [
    "status"
   ],
   "type": "object",
   "x-go-package": "github.com/grafana/grafana/pkg/services/ngalert/api/tooling/definitions"
  },
  "DsPermissionType": {
   "description": "Datasource permission\nDescription:\n`0` - No Access\n`1` - Query\nEnum: 0,1",
   "format": "int64",
   "type": "integer",
   "x-go-package": "github.com/grafana/grafana/pkg/models"
  },
  "Duration": {
   "format": "int64",
   "title": "Duration is a type used for marshalling durations.",
   "type": "integer"
  },
  "EmailConfig": {
   "properties": {
    "auth_identity": {
     "type": "string",
     "x-go-name": "AuthIdentity"
    },
    "auth_password": {
     "$ref": "#/definitions/Secret"
    },
    "auth_secret": {
     "$ref": "#/definitions/Secret"
    },
    "auth_username": {
     "type": "string",
     "x-go-name": "AuthUsername"
    },
    "from": {
     "type": "string",
     "x-go-name": "From"
    },
    "headers": {
     "additionalProperties": {
      "type": "string"
     },
     "type": "object",
     "x-go-name": "Headers"
    },
    "hello": {
     "type": "string",
     "x-go-name": "Hello"
    },
    "html": {
     "type": "string",
     "x-go-name": "HTML"
    },
    "require_tls": {
     "type": "boolean",
     "x-go-name": "RequireTLS"
    },
    "send_resolved": {
     "type": "boolean",
     "x-go-name": "VSendResolved"
    },
    "smarthost": {
     "$ref": "#/definitions/HostPort"
    },
    "text": {
     "type": "string",
     "x-go-name": "Text"
    },
    "tls_config": {
     "$ref": "#/definitions/TLSConfig"
    },
    "to": {
     "description": "Email address to notify.",
     "type": "string",
     "x-go-name": "To"
    }
   },
   "title": "EmailConfig configures notifications via mail.",
   "type": "object",
   "x-go-package": "github.com/prometheus/alertmanager/config"
  },
  "EmbeddedContactPoint": {
   "description": "EmbeddedContactPoint is the contact point type that is used\nby grafanas embedded alertmanager implementation.",
   "properties": {
    "disableResolveMessage": {
     "type": "boolean",
     "x-go-name": "DisableResolveMessage"
    },
    "name": {
     "description": "Name is used as grouping key in the UI. Contact points with the\nsame name will be grouped in the UI.",
     "type": "string",
     "x-go-name": "Name"
    },
    "provenance": {
     "type": "string",
     "x-go-name": "Provenance"
    },
    "settings": {
     "$ref": "#/definitions/Json"
    },
    "type": {
     "type": "string",
     "x-go-name": "Type"
    },
    "uid": {
     "description": "UID is the unique identifier of the contact point. This will be\nautomatically set be the Grafana.",
     "type": "string",
     "x-go-name": "UID"
    }
   },
   "type": "object",
   "x-go-package": "github.com/grafana/grafana/pkg/services/ngalert/api/tooling/definitions"
  },
  "ErrorType": {
   "title": "ErrorType models the different API error types.",
   "type": "string",
   "x-go-package": "github.com/prometheus/client_golang/api/prometheus/v1"
  },
  "EvalAlertConditionCommand": {
   "description": "EvalAlertConditionCommand is the command for evaluating a condition",
   "properties": {
    "condition": {
     "type": "string",
     "x-go-name": "Condition"
    },
    "data": {
     "items": {
      "$ref": "#/definitions/AlertQuery"
     },
     "type": "array",
     "x-go-name": "Data"
    },
    "now": {
     "format": "date-time",
     "type": "string",
     "x-go-name": "Now"
    }
   },
   "type": "object",
   "x-go-package": "github.com/grafana/grafana/pkg/services/ngalert/models"
  },
  "EvalQueriesPayload": {
   "properties": {
    "data": {
     "items": {
      "$ref": "#/definitions/AlertQuery"
     },
     "type": "array",
     "x-go-name": "Data"
    },
    "now": {
     "format": "date-time",
     "type": "string",
     "x-go-name": "Now"
    }
   },
   "type": "object",
   "x-go-package": "github.com/grafana/grafana/pkg/services/ngalert/api/tooling/definitions"
  },
  "EvalQueriesResponse": {},
  "ExtendedReceiver": {
   "properties": {
    "email_configs": {
     "$ref": "#/definitions/EmailConfig"
    },
    "grafana_managed_receiver": {
     "$ref": "#/definitions/PostableGrafanaReceiver"
    },
    "opsgenie_configs": {
     "$ref": "#/definitions/OpsGenieConfig"
    },
    "pagerduty_configs": {
     "$ref": "#/definitions/PagerdutyConfig"
    },
    "pushover_configs": {
     "$ref": "#/definitions/PushoverConfig"
    },
    "slack_configs": {
     "$ref": "#/definitions/SlackConfig"
    },
    "victorops_configs": {
     "$ref": "#/definitions/VictorOpsConfig"
    },
    "webhook_configs": {
     "$ref": "#/definitions/WebhookConfig"
    },
    "wechat_configs": {
     "$ref": "#/definitions/WechatConfig"
    }
   },
   "type": "object",
   "x-go-package": "github.com/grafana/grafana/pkg/services/ngalert/api/tooling/definitions"
  },
  "Failure": {
   "$ref": "#/definitions/ResponseDetails"
  },
  "GettableAlertmanagers": {
   "properties": {
    "data": {
     "$ref": "#/definitions/AlertManagersResult"
    },
    "status": {
     "type": "string",
     "x-go-name": "Status"
    }
   },
   "type": "object",
   "x-go-package": "github.com/grafana/grafana/pkg/services/ngalert/api/tooling/definitions"
  },
  "GettableApiAlertingConfig": {
   "properties": {
    "global": {
     "$ref": "#/definitions/GlobalConfig"
    },
    "inhibit_rules": {
     "items": {
      "$ref": "#/definitions/InhibitRule"
     },
     "type": "array",
     "x-go-name": "InhibitRules"
    },
    "mute_time_intervals": {
     "items": {
      "$ref": "#/definitions/MuteTimeInterval"
     },
     "type": "array",
     "x-go-name": "MuteTimeIntervals"
    },
    "receivers": {
     "description": "Override with our superset receiver type",
     "items": {
      "$ref": "#/definitions/GettableApiReceiver"
     },
     "type": "array",
     "x-go-name": "Receivers"
    },
    "route": {
     "$ref": "#/definitions/Route"
    },
    "templates": {
     "items": {
      "type": "string"
     },
     "type": "array",
     "x-go-name": "Templates"
    }
   },
   "type": "object",
   "x-go-package": "github.com/grafana/grafana/pkg/services/ngalert/api/tooling/definitions"
  },
  "GettableApiReceiver": {
   "properties": {
    "email_configs": {
     "items": {
      "$ref": "#/definitions/EmailConfig"
     },
     "type": "array",
     "x-go-name": "EmailConfigs"
    },
    "grafana_managed_receiver_configs": {
     "items": {
      "$ref": "#/definitions/GettableGrafanaReceiver"
     },
     "type": "array",
     "x-go-name": "GrafanaManagedReceivers"
    },
    "name": {
     "description": "A unique identifier for this receiver.",
     "type": "string",
     "x-go-name": "Name"
    },
    "opsgenie_configs": {
     "items": {
      "$ref": "#/definitions/OpsGenieConfig"
     },
     "type": "array",
     "x-go-name": "OpsGenieConfigs"
    },
    "pagerduty_configs": {
     "items": {
      "$ref": "#/definitions/PagerdutyConfig"
     },
     "type": "array",
     "x-go-name": "PagerdutyConfigs"
    },
    "pushover_configs": {
     "items": {
      "$ref": "#/definitions/PushoverConfig"
     },
     "type": "array",
     "x-go-name": "PushoverConfigs"
    },
    "slack_configs": {
     "items": {
      "$ref": "#/definitions/SlackConfig"
     },
     "type": "array",
     "x-go-name": "SlackConfigs"
    },
    "sns_configs": {
     "items": {
      "$ref": "#/definitions/SNSConfig"
     },
     "type": "array",
     "x-go-name": "SNSConfigs"
    },
    "victorops_configs": {
     "items": {
      "$ref": "#/definitions/VictorOpsConfig"
     },
     "type": "array",
     "x-go-name": "VictorOpsConfigs"
    },
    "webhook_configs": {
     "items": {
      "$ref": "#/definitions/WebhookConfig"
     },
     "type": "array",
     "x-go-name": "WebhookConfigs"
    },
    "wechat_configs": {
     "items": {
      "$ref": "#/definitions/WechatConfig"
     },
     "type": "array",
     "x-go-name": "WechatConfigs"
    }
   },
   "type": "object",
   "x-go-package": "github.com/grafana/grafana/pkg/services/ngalert/api/tooling/definitions"
  },
  "GettableExtendedRuleNode": {
   "properties": {
    "alert": {
     "type": "string",
     "x-go-name": "Alert"
    },
    "annotations": {
     "additionalProperties": {
      "type": "string"
     },
     "type": "object",
     "x-go-name": "Annotations"
    },
    "expr": {
     "type": "string",
     "x-go-name": "Expr"
    },
    "for": {
     "$ref": "#/definitions/Duration"
    },
    "grafana_alert": {
     "$ref": "#/definitions/GettableGrafanaRule"
    },
    "labels": {
     "additionalProperties": {
      "type": "string"
     },
     "type": "object",
     "x-go-name": "Labels"
    },
    "record": {
     "type": "string",
     "x-go-name": "Record"
    }
   },
   "type": "object",
   "x-go-package": "github.com/grafana/grafana/pkg/services/ngalert/api/tooling/definitions"
  },
  "GettableGrafanaReceiver": {
   "properties": {
    "disableResolveMessage": {
     "type": "boolean",
     "x-go-name": "DisableResolveMessage"
    },
    "name": {
     "type": "string",
     "x-go-name": "Name"
    },
    "provenance": {
     "$ref": "#/definitions/Provenance"
    },
    "secureFields": {
     "additionalProperties": {
      "type": "boolean"
     },
     "type": "object",
     "x-go-name": "SecureFields"
    },
    "settings": {
     "$ref": "#/definitions/Json"
    },
    "type": {
     "type": "string",
     "x-go-name": "Type"
    },
    "uid": {
     "type": "string",
     "x-go-name": "UID"
    }
   },
   "type": "object",
   "x-go-package": "github.com/grafana/grafana/pkg/services/ngalert/api/tooling/definitions"
  },
  "GettableGrafanaReceivers": {
   "properties": {
    "grafana_managed_receiver_configs": {
     "items": {
      "$ref": "#/definitions/GettableGrafanaReceiver"
     },
     "type": "array",
     "x-go-name": "GrafanaManagedReceivers"
    }
   },
   "type": "object",
   "x-go-package": "github.com/grafana/grafana/pkg/services/ngalert/api/tooling/definitions"
  },
  "GettableGrafanaRule": {
   "properties": {
    "condition": {
     "type": "string",
     "x-go-name": "Condition"
    },
    "data": {
     "items": {
      "$ref": "#/definitions/AlertQuery"
     },
     "type": "array",
     "x-go-name": "Data"
    },
    "exec_err_state": {
     "enum": [
      "OK",
      "Alerting",
      "Error"
     ],
     "type": "string",
     "x-go-enum-desc": "OK OkErrState\nAlerting AlertingErrState\nError ErrorErrState",
     "x-go-name": "ExecErrState"
    },
    "id": {
     "format": "int64",
     "type": "integer",
     "x-go-name": "ID"
    },
    "intervalSeconds": {
     "format": "int64",
     "type": "integer",
     "x-go-name": "IntervalSeconds"
    },
    "namespace_id": {
     "format": "int64",
     "type": "integer",
     "x-go-name": "NamespaceID"
    },
    "namespace_uid": {
     "type": "string",
     "x-go-name": "NamespaceUID"
    },
    "no_data_state": {
     "enum": [
      "Alerting",
      "NoData",
      "OK"
     ],
     "type": "string",
     "x-go-enum-desc": "Alerting Alerting\nNoData NoData\nOK OK",
     "x-go-name": "NoDataState"
    },
    "orgId": {
     "format": "int64",
     "type": "integer",
     "x-go-name": "OrgID"
    },
    "provenance": {
     "$ref": "#/definitions/Provenance"
    },
    "rule_group": {
     "type": "string",
     "x-go-name": "RuleGroup"
    },
    "title": {
     "type": "string",
     "x-go-name": "Title"
    },
    "uid": {
     "type": "string",
     "x-go-name": "UID"
    },
    "updated": {
     "format": "date-time",
     "type": "string",
     "x-go-name": "Updated"
    },
    "version": {
     "format": "int64",
     "type": "integer",
     "x-go-name": "Version"
    }
   },
   "type": "object",
   "x-go-package": "github.com/grafana/grafana/pkg/services/ngalert/api/tooling/definitions"
  },
  "GettableNGalertConfig": {
   "properties": {
    "alertmanagers": {
     "items": {
      "type": "string"
     },
     "type": "array",
     "x-go-name": "Alertmanagers"
    },
    "alertmanagersChoice": {
     "enum": [
      "all",
      "internal",
      "external"
     ],
     "type": "string",
     "x-go-enum-desc": "all AllAlertmanagers\ninternal InternalAlertmanager\nexternal ExternalAlertmanagers",
     "x-go-name": "AlertmanagersChoice"
    }
   },
   "type": "object",
   "x-go-package": "github.com/grafana/grafana/pkg/services/ngalert/api/tooling/definitions"
  },
  "GettableRuleGroupConfig": {
   "properties": {
    "interval": {
     "$ref": "#/definitions/Duration"
    },
    "name": {
     "type": "string",
     "x-go-name": "Name"
    },
    "rules": {
     "items": {
      "$ref": "#/definitions/GettableExtendedRuleNode"
     },
     "type": "array",
     "x-go-name": "Rules"
    },
    "source_tenants": {
     "items": {
      "type": "string"
     },
     "type": "array",
     "x-go-name": "SourceTenants"
    }
   },
   "type": "object",
   "x-go-package": "github.com/grafana/grafana/pkg/services/ngalert/api/tooling/definitions"
  },
  "GettableStatus": {
   "properties": {
    "cluster": {
     "$ref": "#/definitions/clusterStatus"
    },
    "config": {
     "$ref": "#/definitions/PostableApiAlertingConfig"
    },
    "uptime": {
     "description": "uptime",
     "format": "date-time",
     "type": "string",
     "x-go-name": "Uptime"
    },
    "versionInfo": {
     "$ref": "#/definitions/versionInfo"
    }
   },
   "required": [
    "cluster",
    "config",
    "uptime",
    "versionInfo"
   ],
   "type": "object",
   "x-go-package": "github.com/grafana/grafana/pkg/services/ngalert/api/tooling/definitions"
  },
  "GettableUserConfig": {
   "properties": {
    "alertmanager_config": {
     "$ref": "#/definitions/GettableApiAlertingConfig"
    },
    "template_file_provenances": {
     "additionalProperties": {
      "$ref": "#/definitions/Provenance"
     },
     "type": "object",
     "x-go-name": "TemplateFileProvenances"
    },
    "template_files": {
     "additionalProperties": {
      "type": "string"
     },
     "type": "object",
     "x-go-name": "TemplateFiles"
    }
   },
   "type": "object",
   "x-go-package": "github.com/grafana/grafana/pkg/services/ngalert/api/tooling/definitions"
  },
  "GlobalConfig": {
   "description": "GlobalConfig defines configuration parameters that are valid globally\nunless overwritten.",
   "properties": {
    "http_config": {
     "$ref": "#/definitions/HTTPClientConfig"
    },
    "opsgenie_api_key": {
     "$ref": "#/definitions/Secret"
    },
    "opsgenie_api_key_file": {
     "type": "string",
     "x-go-name": "OpsGenieAPIKeyFile"
    },
    "opsgenie_api_url": {
     "$ref": "#/definitions/URL"
    },
    "pagerduty_url": {
     "$ref": "#/definitions/URL"
    },
    "resolve_timeout": {
     "$ref": "#/definitions/Duration"
    },
    "slack_api_url": {
     "$ref": "#/definitions/SecretURL"
    },
    "slack_api_url_file": {
     "type": "string",
     "x-go-name": "SlackAPIURLFile"
    },
    "smtp_auth_identity": {
     "type": "string",
     "x-go-name": "SMTPAuthIdentity"
    },
    "smtp_auth_password": {
     "$ref": "#/definitions/Secret"
    },
    "smtp_auth_secret": {
     "$ref": "#/definitions/Secret"
    },
    "smtp_auth_username": {
     "type": "string",
     "x-go-name": "SMTPAuthUsername"
    },
    "smtp_from": {
     "type": "string",
     "x-go-name": "SMTPFrom"
    },
    "smtp_hello": {
     "type": "string",
     "x-go-name": "SMTPHello"
    },
    "smtp_require_tls": {
     "type": "boolean",
     "x-go-name": "SMTPRequireTLS"
    },
    "smtp_smarthost": {
     "$ref": "#/definitions/HostPort"
    },
    "victorops_api_key": {
     "$ref": "#/definitions/Secret"
    },
    "victorops_api_url": {
     "$ref": "#/definitions/URL"
    },
    "wechat_api_corp_id": {
     "type": "string",
     "x-go-name": "WeChatAPICorpID"
    },
    "wechat_api_secret": {
     "$ref": "#/definitions/Secret"
    },
    "wechat_api_url": {
     "$ref": "#/definitions/URL"
    }
   },
   "type": "object",
   "x-go-package": "github.com/prometheus/alertmanager/config"
  },
  "HTTPClientConfig": {
   "properties": {
    "authorization": {
     "$ref": "#/definitions/Authorization"
    },
    "basic_auth": {
     "$ref": "#/definitions/BasicAuth"
    },
    "bearer_token": {
     "$ref": "#/definitions/Secret"
    },
    "bearer_token_file": {
     "description": "The bearer token file for the targets. Deprecated in favour of\nAuthorization.CredentialsFile.",
     "type": "string",
     "x-go-name": "BearerTokenFile"
    },
    "follow_redirects": {
     "description": "FollowRedirects specifies whether the client should follow HTTP 3xx redirects.\nThe omitempty flag is not set, because it would be hidden from the\nmarshalled configuration when set to false.",
     "type": "boolean",
     "x-go-name": "FollowRedirects"
    },
    "oauth2": {
     "$ref": "#/definitions/OAuth2"
    },
    "proxy_url": {
     "$ref": "#/definitions/URL"
    },
    "tls_config": {
     "$ref": "#/definitions/TLSConfig"
    }
   },
   "title": "HTTPClientConfig configures an HTTP client.",
   "type": "object",
   "x-go-package": "github.com/prometheus/common/config"
  },
  "HostPort": {
   "properties": {
    "Host": {
     "type": "string"
    },
    "Port": {
     "type": "string"
    }
   },
   "title": "HostPort represents a \"host:port\" network address.",
   "type": "object",
   "x-go-package": "github.com/prometheus/alertmanager/config"
  },
  "InclusiveRange": {
   "properties": {
    "Begin": {
     "format": "int64",
     "type": "integer"
    },
    "End": {
     "format": "int64",
     "type": "integer"
    }
   },
   "title": "InclusiveRange is used to hold the Beginning and End values of many time interval components.",
   "type": "object",
   "x-go-package": "github.com/prometheus/alertmanager/timeinterval"
  },
  "InhibitRule": {
   "description": "InhibitRule defines an inhibition rule that mutes alerts that match the\ntarget labels if an alert matching the source labels exists.\nBoth alerts have to have a set of labels being equal.",
   "properties": {
    "equal": {
     "$ref": "#/definitions/LabelNames"
    },
    "source_match": {
     "additionalProperties": {
      "type": "string"
     },
     "description": "SourceMatch defines a set of labels that have to equal the given\nvalue for source alerts. Deprecated. Remove before v1.0 release.",
     "type": "object",
     "x-go-name": "SourceMatch"
    },
    "source_match_re": {
     "$ref": "#/definitions/MatchRegexps"
    },
    "source_matchers": {
     "$ref": "#/definitions/Matchers"
    },
    "target_match": {
     "additionalProperties": {
      "type": "string"
     },
     "description": "TargetMatch defines a set of labels that have to equal the given\nvalue for target alerts. Deprecated. Remove before v1.0 release.",
     "type": "object",
     "x-go-name": "TargetMatch"
    },
    "target_match_re": {
     "$ref": "#/definitions/MatchRegexps"
    },
    "target_matchers": {
     "$ref": "#/definitions/Matchers"
    }
   },
   "type": "object",
   "x-go-package": "github.com/prometheus/alertmanager/config"
  },
  "Json": {
   "type": "object",
   "x-go-package": "github.com/grafana/grafana/pkg/components/simplejson"
  },
  "Label": {
   "properties": {
    "Name": {
     "type": "string",
     "x-go-name": "Value"
    }
   },
   "title": "Label is a key/value pair of strings.",
   "type": "object",
   "x-go-package": "github.com/prometheus/prometheus/pkg/labels"
  },
  "LabelName": {
   "description": "A LabelName is a key for a LabelSet or Metric.  It has a value associated\ntherewith.",
   "type": "string",
   "x-go-package": "github.com/prometheus/common/model"
  },
  "LabelNames": {
   "items": {
    "$ref": "#/definitions/LabelName"
   },
   "title": "LabelNames is a sortable LabelName slice. In implements sort.Interface.",
   "type": "array",
   "x-go-package": "github.com/prometheus/common/model"
  },
  "LabelSet": {
   "additionalProperties": {
    "$ref": "#/definitions/LabelValue"
   },
   "description": "A LabelSet is a collection of LabelName and LabelValue pairs.  The LabelSet\nmay be fully-qualified down to the point where it may resolve to a single\nMetric in the data store or not.  All operations that occur within the realm\nof a LabelSet can emit a vector of Metric entities to which the LabelSet may\nmatch.",
   "type": "object",
   "x-go-package": "github.com/prometheus/common/model"
  },
  "LabelValue": {
   "title": "A LabelValue is an associated value for a LabelName.",
   "type": "string",
   "x-go-package": "github.com/prometheus/common/model"
  },
  "Labels": {
   "description": "Labels is a sorted set of labels. Order has to be guaranteed upon\ninstantiation.",
   "items": {
    "$ref": "#/definitions/Label"
   },
   "type": "array",
   "x-go-package": "github.com/prometheus/prometheus/pkg/labels"
  },
  "MatchRegexps": {
   "additionalProperties": {
    "$ref": "#/definitions/Regexp"
   },
   "title": "MatchRegexps represents a map of Regexp.",
   "type": "object",
   "x-go-package": "github.com/prometheus/alertmanager/config"
  },
  "MatchType": {
   "format": "int64",
   "title": "MatchType is an enum for label matching types.",
   "type": "integer",
   "x-go-package": "github.com/prometheus/alertmanager/pkg/labels"
  },
  "Matcher": {
   "properties": {
    "Name": {
     "type": "string"
    },
    "Type": {
     "$ref": "#/definitions/MatchType"
    },
    "Value": {
     "type": "string"
    }
   },
   "title": "Matcher models the matching of a label.",
   "type": "object",
   "x-go-package": "github.com/prometheus/alertmanager/pkg/labels"
  },
  "Matchers": {
   "description": "Matchers is a slice of Matchers that is sortable, implements Stringer, and\nprovides a Matches method to match a LabelSet against all Matchers in the\nslice. Note that some users of Matchers might require it to be sorted.",
   "items": {
    "$ref": "#/definitions/Matcher"
   },
   "type": "array"
  },
  "MessageTemplate": {
   "properties": {
    "Name": {
     "type": "string"
    },
    "Template": {
     "type": "string"
    },
    "provenance": {
     "$ref": "#/definitions/Provenance"
    }
   },
   "type": "object",
   "x-go-package": "github.com/grafana/grafana/pkg/services/ngalert/api/tooling/definitions"
  },
  "MessageTemplateContent": {
   "properties": {
    "Template": {
     "type": "string"
    }
   },
   "type": "object",
   "x-go-package": "github.com/grafana/grafana/pkg/services/ngalert/api/tooling/definitions"
  },
  "MessageTemplates": {
   "items": {
    "$ref": "#/definitions/MessageTemplate"
   },
   "type": "array",
   "x-go-package": "github.com/grafana/grafana/pkg/services/ngalert/api/tooling/definitions"
  },
  "MonthRange": {
   "properties": {
    "Begin": {
     "format": "int64",
     "type": "integer"
    },
    "End": {
     "format": "int64",
     "type": "integer"
    }
   },
   "title": "A MonthRange is an inclusive range between [1, 12] where 1 = January.",
   "type": "object",
   "x-go-package": "github.com/prometheus/alertmanager/timeinterval"
  },
  "MultiStatus": {
   "type": "object",
   "x-go-package": "github.com/grafana/grafana/pkg/services/ngalert/api/tooling/definitions"
  },
  "MuteTimeInterval": {
   "properties": {
    "name": {
     "type": "string",
     "x-go-name": "Name"
    },
    "time_intervals": {
     "items": {
      "$ref": "#/definitions/TimeInterval"
     },
     "type": "array",
     "x-go-name": "TimeIntervals"
    }
   },
   "title": "MuteTimeInterval represents a named set of time intervals for which a route should be muted.",
   "type": "object",
   "x-go-package": "github.com/prometheus/alertmanager/config"
  },
  "MuteTimings": {
   "items": {
    "$ref": "#/definitions/MuteTimeInterval"
   },
   "type": "array",
   "x-go-package": "github.com/grafana/grafana/pkg/services/ngalert/api/tooling/definitions"
  },
  "NamespaceConfigResponse": {
   "additionalProperties": {
    "items": {
     "$ref": "#/definitions/GettableRuleGroupConfig"
    },
    "type": "array"
   },
   "type": "object",
   "x-go-package": "github.com/grafana/grafana/pkg/services/ngalert/api/tooling/definitions"
  },
  "NotFound": {
   "type": "object",
   "x-go-package": "github.com/grafana/grafana/pkg/services/ngalert/api/tooling/definitions"
  },
  "NotifierConfig": {
   "properties": {
    "send_resolved": {
     "type": "boolean",
     "x-go-name": "VSendResolved"
    }
   },
   "title": "NotifierConfig contains base options common across all notifier configurations.",
   "type": "object",
   "x-go-package": "github.com/prometheus/alertmanager/config"
  },
  "OAuth2": {
   "properties": {
    "TLSConfig": {
     "$ref": "#/definitions/TLSConfig"
    },
    "client_id": {
     "type": "string",
     "x-go-name": "ClientID"
    },
    "client_secret": {
     "$ref": "#/definitions/Secret"
    },
    "client_secret_file": {
     "type": "string",
     "x-go-name": "ClientSecretFile"
    },
    "endpoint_params": {
     "additionalProperties": {
      "type": "string"
     },
     "type": "object",
     "x-go-name": "EndpointParams"
    },
    "scopes": {
     "items": {
      "type": "string"
     },
     "type": "array",
     "x-go-name": "Scopes"
    },
    "token_url": {
     "type": "string",
     "x-go-name": "TokenURL"
    }
   },
   "title": "OAuth2 is the oauth2 client configuration.",
   "type": "object",
   "x-go-package": "github.com/prometheus/common/config"
  },
  "ObjectMatchers": {
   "$ref": "#/definitions/Matchers",
   "description": "ObjectMatchers is Matchers with a different Unmarshal and Marshal methods that accept matchers as objects\nthat have already been parsed."
  },
  "OpsGenieConfig": {
   "properties": {
    "actions": {
     "type": "string",
     "x-go-name": "Actions"
    },
    "api_key": {
     "$ref": "#/definitions/Secret"
    },
    "api_key_file": {
     "type": "string",
     "x-go-name": "APIKeyFile"
    },
    "api_url": {
     "$ref": "#/definitions/URL"
    },
    "description": {
     "type": "string",
     "x-go-name": "Description"
    },
    "details": {
     "additionalProperties": {
      "type": "string"
     },
     "type": "object",
     "x-go-name": "Details"
    },
    "entity": {
     "type": "string",
     "x-go-name": "Entity"
    },
    "http_config": {
     "$ref": "#/definitions/HTTPClientConfig"
    },
    "message": {
     "type": "string",
     "x-go-name": "Message"
    },
    "note": {
     "type": "string",
     "x-go-name": "Note"
    },
    "priority": {
     "type": "string",
     "x-go-name": "Priority"
    },
    "responders": {
     "items": {
      "$ref": "#/definitions/OpsGenieConfigResponder"
     },
     "type": "array",
     "x-go-name": "Responders"
    },
    "send_resolved": {
     "type": "boolean",
     "x-go-name": "VSendResolved"
    },
    "source": {
     "type": "string",
     "x-go-name": "Source"
    },
    "tags": {
     "type": "string",
     "x-go-name": "Tags"
    },
    "update_alerts": {
     "type": "boolean",
     "x-go-name": "UpdateAlerts"
    }
   },
   "title": "OpsGenieConfig configures notifications via OpsGenie.",
   "type": "object",
   "x-go-package": "github.com/prometheus/alertmanager/config"
  },
  "OpsGenieConfigResponder": {
   "properties": {
    "id": {
     "description": "One of those 3 should be filled.",
     "type": "string",
     "x-go-name": "ID"
    },
    "name": {
     "type": "string",
     "x-go-name": "Name"
    },
    "type": {
     "description": "team, user, escalation, schedule etc.",
     "type": "string",
     "x-go-name": "Type"
    },
    "username": {
     "type": "string",
     "x-go-name": "Username"
    }
   },
   "type": "object",
   "x-go-package": "github.com/prometheus/alertmanager/config"
  },
  "PagerdutyConfig": {
   "properties": {
    "class": {
     "type": "string",
     "x-go-name": "Class"
    },
    "client": {
     "type": "string",
     "x-go-name": "Client"
    },
    "client_url": {
     "type": "string",
     "x-go-name": "ClientURL"
    },
    "component": {
     "type": "string",
     "x-go-name": "Component"
    },
    "description": {
     "type": "string",
     "x-go-name": "Description"
    },
    "details": {
     "additionalProperties": {
      "type": "string"
     },
     "type": "object",
     "x-go-name": "Details"
    },
    "group": {
     "type": "string",
     "x-go-name": "Group"
    },
    "http_config": {
     "$ref": "#/definitions/HTTPClientConfig"
    },
    "images": {
     "items": {
      "$ref": "#/definitions/PagerdutyImage"
     },
     "type": "array",
     "x-go-name": "Images"
    },
    "links": {
     "items": {
      "$ref": "#/definitions/PagerdutyLink"
     },
     "type": "array",
     "x-go-name": "Links"
    },
    "routing_key": {
     "$ref": "#/definitions/Secret"
    },
    "send_resolved": {
     "type": "boolean",
     "x-go-name": "VSendResolved"
    },
    "service_key": {
     "$ref": "#/definitions/Secret"
    },
    "severity": {
     "type": "string",
     "x-go-name": "Severity"
    },
    "url": {
     "$ref": "#/definitions/URL"
    }
   },
   "title": "PagerdutyConfig configures notifications via PagerDuty.",
   "type": "object",
   "x-go-package": "github.com/prometheus/alertmanager/config"
  },
  "PagerdutyImage": {
   "description": "PagerdutyImage is an image",
   "properties": {
    "alt": {
     "type": "string",
     "x-go-name": "Alt"
    },
    "href": {
     "type": "string",
     "x-go-name": "Href"
    },
    "src": {
     "type": "string",
     "x-go-name": "Src"
    }
   },
   "type": "object",
   "x-go-package": "github.com/prometheus/alertmanager/config"
  },
  "PagerdutyLink": {
   "description": "PagerdutyLink is a link",
   "properties": {
    "href": {
     "type": "string",
     "x-go-name": "Href"
    },
    "text": {
     "type": "string",
     "x-go-name": "Text"
    }
   },
   "type": "object",
   "x-go-package": "github.com/prometheus/alertmanager/config"
  },
  "PermissionDenied": {
   "type": "object",
   "x-go-package": "github.com/grafana/grafana/pkg/services/ngalert/api/tooling/definitions"
  },
  "Point": {
   "properties": {
    "T": {
     "format": "int64",
     "type": "integer"
    },
    "V": {
     "format": "double",
     "type": "number"
    }
   },
   "title": "Point represents a single data point for a given timestamp.",
   "type": "object",
   "x-go-package": "github.com/prometheus/prometheus/promql"
  },
  "PostableApiAlertingConfig": {
   "properties": {
    "global": {
     "$ref": "#/definitions/GlobalConfig"
    },
    "inhibit_rules": {
     "items": {
      "$ref": "#/definitions/InhibitRule"
     },
     "type": "array",
     "x-go-name": "InhibitRules"
    },
    "mute_time_intervals": {
     "items": {
      "$ref": "#/definitions/MuteTimeInterval"
     },
     "type": "array",
     "x-go-name": "MuteTimeIntervals"
    },
    "receivers": {
     "description": "Override with our superset receiver type",
     "items": {
      "$ref": "#/definitions/PostableApiReceiver"
     },
     "type": "array",
     "x-go-name": "Receivers"
    },
    "route": {
     "$ref": "#/definitions/Route"
    },
    "templates": {
     "items": {
      "type": "string"
     },
     "type": "array",
     "x-go-name": "Templates"
    }
   },
   "type": "object",
   "x-go-package": "github.com/grafana/grafana/pkg/services/ngalert/api/tooling/definitions"
  },
  "PostableApiReceiver": {
   "properties": {
    "email_configs": {
     "items": {
      "$ref": "#/definitions/EmailConfig"
     },
     "type": "array",
     "x-go-name": "EmailConfigs"
    },
    "grafana_managed_receiver_configs": {
     "items": {
      "$ref": "#/definitions/PostableGrafanaReceiver"
     },
     "type": "array",
     "x-go-name": "GrafanaManagedReceivers"
    },
    "name": {
     "description": "A unique identifier for this receiver.",
     "type": "string",
     "x-go-name": "Name"
    },
    "opsgenie_configs": {
     "items": {
      "$ref": "#/definitions/OpsGenieConfig"
     },
     "type": "array",
     "x-go-name": "OpsGenieConfigs"
    },
    "pagerduty_configs": {
     "items": {
      "$ref": "#/definitions/PagerdutyConfig"
     },
     "type": "array",
     "x-go-name": "PagerdutyConfigs"
    },
    "pushover_configs": {
     "items": {
      "$ref": "#/definitions/PushoverConfig"
     },
     "type": "array",
     "x-go-name": "PushoverConfigs"
    },
    "slack_configs": {
     "items": {
      "$ref": "#/definitions/SlackConfig"
     },
     "type": "array",
     "x-go-name": "SlackConfigs"
    },
    "sns_configs": {
     "items": {
      "$ref": "#/definitions/SNSConfig"
     },
     "type": "array",
     "x-go-name": "SNSConfigs"
    },
    "victorops_configs": {
     "items": {
      "$ref": "#/definitions/VictorOpsConfig"
     },
     "type": "array",
     "x-go-name": "VictorOpsConfigs"
    },
    "webhook_configs": {
     "items": {
      "$ref": "#/definitions/WebhookConfig"
     },
     "type": "array",
     "x-go-name": "WebhookConfigs"
    },
    "wechat_configs": {
     "items": {
      "$ref": "#/definitions/WechatConfig"
     },
     "type": "array",
     "x-go-name": "WechatConfigs"
    }
   },
   "type": "object",
   "x-go-package": "github.com/grafana/grafana/pkg/services/ngalert/api/tooling/definitions"
  },
  "PostableExtendedRuleNode": {
   "properties": {
    "alert": {
     "type": "string",
     "x-go-name": "Alert"
    },
    "annotations": {
     "additionalProperties": {
      "type": "string"
     },
     "type": "object",
     "x-go-name": "Annotations"
    },
    "expr": {
     "type": "string",
     "x-go-name": "Expr"
    },
    "for": {
     "$ref": "#/definitions/Duration"
    },
    "grafana_alert": {
     "$ref": "#/definitions/PostableGrafanaRule"
    },
    "labels": {
     "additionalProperties": {
      "type": "string"
     },
     "type": "object",
     "x-go-name": "Labels"
    },
    "record": {
     "type": "string",
     "x-go-name": "Record"
    }
   },
   "type": "object",
   "x-go-package": "github.com/grafana/grafana/pkg/services/ngalert/api/tooling/definitions"
  },
  "PostableGrafanaReceiver": {
   "properties": {
    "disableResolveMessage": {
     "type": "boolean",
     "x-go-name": "DisableResolveMessage"
    },
    "name": {
     "type": "string",
     "x-go-name": "Name"
    },
    "secureSettings": {
     "additionalProperties": {
      "type": "string"
     },
     "type": "object",
     "x-go-name": "SecureSettings"
    },
    "settings": {
     "$ref": "#/definitions/Json"
    },
    "type": {
     "type": "string",
     "x-go-name": "Type"
    },
    "uid": {
     "type": "string",
     "x-go-name": "UID"
    }
   },
   "type": "object",
   "x-go-package": "github.com/grafana/grafana/pkg/services/ngalert/api/tooling/definitions"
  },
  "PostableGrafanaReceivers": {
   "properties": {
    "grafana_managed_receiver_configs": {
     "items": {
      "$ref": "#/definitions/PostableGrafanaReceiver"
     },
     "type": "array",
     "x-go-name": "GrafanaManagedReceivers"
    }
   },
   "type": "object",
   "x-go-package": "github.com/grafana/grafana/pkg/services/ngalert/api/tooling/definitions"
  },
  "PostableGrafanaRule": {
   "properties": {
    "condition": {
     "type": "string",
     "x-go-name": "Condition"
    },
    "data": {
     "items": {
      "$ref": "#/definitions/AlertQuery"
     },
     "type": "array",
     "x-go-name": "Data"
    },
    "exec_err_state": {
     "enum": [
      "OK",
      "Alerting",
      "Error"
     ],
     "type": "string",
     "x-go-enum-desc": "OK OkErrState\nAlerting AlertingErrState\nError ErrorErrState",
     "x-go-name": "ExecErrState"
    },
    "no_data_state": {
     "enum": [
      "Alerting",
      "NoData",
      "OK"
     ],
     "type": "string",
     "x-go-enum-desc": "Alerting Alerting\nNoData NoData\nOK OK",
     "x-go-name": "NoDataState"
    },
    "title": {
     "type": "string",
     "x-go-name": "Title"
    },
    "uid": {
     "type": "string",
     "x-go-name": "UID"
    }
   },
   "type": "object",
   "x-go-package": "github.com/grafana/grafana/pkg/services/ngalert/api/tooling/definitions"
  },
  "PostableNGalertConfig": {
   "properties": {
    "alertmanagers": {
     "items": {
      "type": "string"
     },
     "type": "array",
     "x-go-name": "Alertmanagers"
    },
    "alertmanagersChoice": {
     "enum": [
      "all",
      "internal",
      "external"
     ],
     "type": "string",
     "x-go-enum-desc": "all AllAlertmanagers\ninternal InternalAlertmanager\nexternal ExternalAlertmanagers",
     "x-go-name": "AlertmanagersChoice"
    }
   },
   "type": "object",
   "x-go-package": "github.com/grafana/grafana/pkg/services/ngalert/api/tooling/definitions"
  },
  "PostableRuleGroupConfig": {
   "properties": {
    "interval": {
     "$ref": "#/definitions/Duration"
    },
    "name": {
     "type": "string",
     "x-go-name": "Name"
    },
    "rules": {
     "items": {
      "$ref": "#/definitions/PostableExtendedRuleNode"
     },
     "type": "array",
     "x-go-name": "Rules"
    }
   },
   "type": "object",
   "x-go-package": "github.com/grafana/grafana/pkg/services/ngalert/api/tooling/definitions"
  },
  "PostableUserConfig": {
   "properties": {
    "alertmanager_config": {
     "$ref": "#/definitions/PostableApiAlertingConfig"
    },
    "template_files": {
     "additionalProperties": {
      "type": "string"
     },
     "type": "object",
     "x-go-name": "TemplateFiles"
    }
   },
   "type": "object",
   "x-go-package": "github.com/grafana/grafana/pkg/services/ngalert/api/tooling/definitions"
  },
  "Provenance": {
   "type": "string",
   "x-go-package": "github.com/grafana/grafana/pkg/services/ngalert/models"
  },
  "PushoverConfig": {
   "properties": {
    "expire": {
     "$ref": "#/definitions/duration"
    },
    "html": {
     "type": "boolean",
     "x-go-name": "HTML"
    },
    "http_config": {
     "$ref": "#/definitions/HTTPClientConfig"
    },
    "message": {
     "type": "string",
     "x-go-name": "Message"
    },
    "priority": {
     "type": "string",
     "x-go-name": "Priority"
    },
    "retry": {
     "$ref": "#/definitions/duration"
    },
    "send_resolved": {
     "type": "boolean",
     "x-go-name": "VSendResolved"
    },
    "sound": {
     "type": "string",
     "x-go-name": "Sound"
    },
    "title": {
     "type": "string",
     "x-go-name": "Title"
    },
    "token": {
     "$ref": "#/definitions/Secret"
    },
    "url": {
     "type": "string",
     "x-go-name": "URL"
    },
    "url_title": {
     "type": "string",
     "x-go-name": "URLTitle"
    },
    "user_key": {
     "$ref": "#/definitions/Secret"
    }
   },
   "type": "object",
   "x-go-package": "github.com/prometheus/alertmanager/config"
  },
  "Receiver": {
   "properties": {
    "email_configs": {
     "items": {
      "$ref": "#/definitions/EmailConfig"
     },
     "type": "array",
     "x-go-name": "EmailConfigs"
    },
    "name": {
     "description": "A unique identifier for this receiver.",
     "type": "string",
     "x-go-name": "Name"
    },
    "opsgenie_configs": {
     "items": {
      "$ref": "#/definitions/OpsGenieConfig"
     },
     "type": "array",
     "x-go-name": "OpsGenieConfigs"
    },
    "pagerduty_configs": {
     "items": {
      "$ref": "#/definitions/PagerdutyConfig"
     },
     "type": "array",
     "x-go-name": "PagerdutyConfigs"
    },
    "pushover_configs": {
     "items": {
      "$ref": "#/definitions/PushoverConfig"
     },
     "type": "array",
     "x-go-name": "PushoverConfigs"
    },
    "slack_configs": {
     "items": {
      "$ref": "#/definitions/SlackConfig"
     },
     "type": "array",
     "x-go-name": "SlackConfigs"
    },
    "sns_configs": {
     "items": {
      "$ref": "#/definitions/SNSConfig"
     },
     "type": "array",
     "x-go-name": "SNSConfigs"
    },
    "victorops_configs": {
     "items": {
      "$ref": "#/definitions/VictorOpsConfig"
     },
     "type": "array",
     "x-go-name": "VictorOpsConfigs"
    },
    "webhook_configs": {
     "items": {
      "$ref": "#/definitions/WebhookConfig"
     },
     "type": "array",
     "x-go-name": "WebhookConfigs"
    },
    "wechat_configs": {
     "items": {
      "$ref": "#/definitions/WechatConfig"
     },
     "type": "array",
     "x-go-name": "WechatConfigs"
    }
   },
   "title": "Receiver configuration provides configuration on how to contact a receiver.",
   "type": "object",
   "x-go-package": "github.com/prometheus/alertmanager/config"
  },
  "Regexp": {
   "description": "A Regexp is safe for concurrent use by multiple goroutines,\nexcept for configuration methods, such as Longest.",
   "title": "Regexp is the representation of a compiled regular expression.",
   "type": "object",
   "x-go-package": "regexp"
  },
  "RelativeTimeRange": {
   "description": "RelativeTimeRange is the per query start and end time\nfor requests.",
   "properties": {
    "from": {
     "$ref": "#/definitions/Duration"
    },
    "to": {
     "$ref": "#/definitions/Duration"
    }
   },
   "type": "object",
   "x-go-package": "github.com/grafana/grafana/pkg/services/ngalert/models"
  },
  "ResponseDetails": {
   "properties": {
    "msg": {
     "type": "string",
     "x-go-name": "Msg"
    }
   },
   "type": "object",
   "x-go-package": "github.com/grafana/grafana/pkg/services/ngalert/api/tooling/definitions"
  },
  "Route": {
   "description": "A Route is a node that contains definitions of how to handle alerts. This is modified\nfrom the upstream alertmanager in that it adds the ObjectMatchers property.",
   "properties": {
    "continue": {
     "type": "boolean",
     "x-go-name": "Continue"
    },
    "group_by": {
     "items": {
      "type": "string"
     },
     "type": "array",
     "x-go-name": "GroupByStr"
    },
    "group_interval": {
     "$ref": "#/definitions/Duration"
    },
    "group_wait": {
     "$ref": "#/definitions/Duration"
    },
    "match": {
     "additionalProperties": {
      "type": "string"
     },
     "description": "Deprecated. Remove before v1.0 release.",
     "type": "object",
     "x-go-name": "Match"
    },
    "match_re": {
     "$ref": "#/definitions/MatchRegexps"
    },
    "matchers": {
     "$ref": "#/definitions/Matchers"
    },
    "mute_time_intervals": {
     "items": {
      "type": "string"
     },
     "type": "array",
     "x-go-name": "MuteTimeIntervals"
    },
    "object_matchers": {
     "$ref": "#/definitions/ObjectMatchers"
    },
    "provenance": {
     "$ref": "#/definitions/Provenance"
    },
    "receiver": {
     "type": "string",
     "x-go-name": "Receiver"
    },
    "repeat_interval": {
     "$ref": "#/definitions/Duration"
    },
    "routes": {
     "items": {
      "$ref": "#/definitions/Route"
     },
     "type": "array",
     "x-go-name": "Routes"
    }
   },
   "type": "object",
   "x-go-package": "github.com/grafana/grafana/pkg/services/ngalert/api/tooling/definitions"
  },
  "Rule": {
   "description": "adapted from cortex",
   "properties": {
    "evaluationTime": {
     "format": "double",
     "type": "number",
     "x-go-name": "EvaluationTime"
    },
    "health": {
     "type": "string",
     "x-go-name": "Health"
    },
    "labels": {
     "$ref": "#/definitions/overrideLabels"
    },
    "lastError": {
     "type": "string",
     "x-go-name": "LastError"
    },
    "lastEvaluation": {
     "format": "date-time",
     "type": "string",
     "x-go-name": "LastEvaluation"
    },
    "name": {
     "type": "string",
     "x-go-name": "Name"
    },
    "query": {
     "type": "string",
     "x-go-name": "Query"
    },
    "type": {
     "$ref": "#/definitions/RuleType"
    }
   },
   "required": [
    "name",
    "query",
    "health",
    "type"
   ],
   "type": "object",
   "x-go-package": "github.com/grafana/grafana/pkg/services/ngalert/api/tooling/definitions"
  },
  "RuleDiscovery": {
   "properties": {
    "groups": {
     "items": {
      "$ref": "#/definitions/RuleGroup"
     },
     "type": "array",
     "x-go-name": "RuleGroups"
    }
   },
   "required": [
    "groups"
   ],
   "type": "object",
   "x-go-package": "github.com/grafana/grafana/pkg/services/ngalert/api/tooling/definitions"
  },
  "RuleGroup": {
   "properties": {
    "evaluationTime": {
     "format": "double",
     "type": "number",
     "x-go-name": "EvaluationTime"
    },
    "file": {
     "type": "string",
     "x-go-name": "File"
    },
    "interval": {
     "format": "double",
     "type": "number",
     "x-go-name": "Interval"
    },
    "lastEvaluation": {
     "format": "date-time",
     "type": "string",
     "x-go-name": "LastEvaluation"
    },
    "name": {
     "type": "string",
     "x-go-name": "Name"
    },
    "rules": {
     "description": "In order to preserve rule ordering, while exposing type (alerting or recording)\nspecific properties, both alerting and recording rules are exposed in the\nsame array.",
     "items": {
      "$ref": "#/definitions/AlertingRule"
     },
     "type": "array",
     "x-go-name": "Rules"
    }
   },
   "required": [
    "name",
    "file",
    "rules",
    "interval"
   ],
   "type": "object",
   "x-go-package": "github.com/grafana/grafana/pkg/services/ngalert/api/tooling/definitions"
  },
  "RuleGroupConfigResponse": {
   "properties": {
    "interval": {
     "$ref": "#/definitions/Duration"
    },
    "name": {
     "type": "string",
     "x-go-name": "Name"
    },
    "rules": {
     "items": {
      "$ref": "#/definitions/GettableExtendedRuleNode"
     },
     "type": "array",
     "x-go-name": "Rules"
    },
    "source_tenants": {
     "items": {
      "type": "string"
     },
     "type": "array",
     "x-go-name": "SourceTenants"
    }
   },
   "type": "object",
   "x-go-package": "github.com/grafana/grafana/pkg/services/ngalert/api/tooling/definitions"
  },
  "RuleResponse": {
   "properties": {
    "data": {
     "$ref": "#/definitions/RuleDiscovery"
    },
    "error": {
     "type": "string",
     "x-go-name": "Error"
    },
    "errorType": {
     "$ref": "#/definitions/ErrorType"
    },
    "status": {
     "type": "string",
     "x-go-name": "Status"
    }
   },
   "required": [
    "status"
   ],
   "type": "object",
   "x-go-package": "github.com/grafana/grafana/pkg/services/ngalert/api/tooling/definitions"
  },
  "RuleType": {
   "title": "RuleType models the type of a rule.",
   "type": "string",
   "x-go-package": "github.com/prometheus/client_golang/api/prometheus/v1"
  },
  "SNSConfig": {
   "properties": {
    "api_url": {
     "type": "string",
     "x-go-name": "APIUrl"
    },
    "attributes": {
     "additionalProperties": {
      "type": "string"
     },
     "type": "object",
     "x-go-name": "Attributes"
    },
    "http_config": {
     "$ref": "#/definitions/HTTPClientConfig"
    },
    "message": {
     "type": "string",
     "x-go-name": "Message"
    },
    "phone_number": {
     "type": "string",
     "x-go-name": "PhoneNumber"
    },
    "send_resolved": {
     "type": "boolean",
     "x-go-name": "VSendResolved"
    },
    "sigv4": {
     "$ref": "#/definitions/SigV4Config"
    },
    "subject": {
     "type": "string",
     "x-go-name": "Subject"
    },
    "target_arn": {
     "type": "string",
     "x-go-name": "TargetARN"
    },
    "topic_arn": {
     "type": "string",
     "x-go-name": "TopicARN"
    }
   },
   "type": "object",
   "x-go-package": "github.com/prometheus/alertmanager/config"
  },
  "Sample": {
   "properties": {
    "Metric": {
     "$ref": "#/definitions/Labels"
    },
    "T": {
     "format": "int64",
     "type": "integer"
    },
    "V": {
     "format": "double",
     "type": "number"
    }
   },
   "title": "Sample is a single sample belonging to a metric.",
   "type": "object",
   "x-go-package": "github.com/prometheus/prometheus/promql"
  },
  "Secret": {
   "title": "Secret special type for storing secrets.",
   "type": "string",
   "x-go-package": "github.com/prometheus/common/config"
  },
  "SecretURL": {
   "$ref": "#/definitions/URL",
   "title": "SecretURL is a URL that must not be revealed on marshaling."
  },
  "SigV4Config": {
   "description": "SigV4Config is the configuration for signing remote write requests with\nAWS's SigV4 verification process. Empty values will be retrieved using the\nAWS default credentials chain.",
   "properties": {
    "AccessKey": {
     "type": "string"
    },
    "Profile": {
     "type": "string"
    },
    "Region": {
     "type": "string"
    },
    "RoleARN": {
     "type": "string"
    },
    "SecretKey": {
     "$ref": "#/definitions/Secret"
    }
   },
   "type": "object",
   "x-go-package": "github.com/prometheus/common/sigv4"
  },
  "SlackAction": {
   "description": "See https://api.slack.com/docs/message-attachments#action_fields and https://api.slack.com/docs/message-buttons\nfor more information.",
   "properties": {
    "confirm": {
     "$ref": "#/definitions/SlackConfirmationField"
    },
    "name": {
     "type": "string",
     "x-go-name": "Name"
    },
    "style": {
     "type": "string",
     "x-go-name": "Style"
    },
    "text": {
     "type": "string",
     "x-go-name": "Text"
    },
    "type": {
     "type": "string",
     "x-go-name": "Type"
    },
    "url": {
     "type": "string",
     "x-go-name": "URL"
    },
    "value": {
     "type": "string",
     "x-go-name": "Value"
    }
   },
   "title": "SlackAction configures a single Slack action that is sent with each notification.",
   "type": "object",
   "x-go-package": "github.com/prometheus/alertmanager/config"
  },
  "SlackConfig": {
   "properties": {
    "actions": {
     "items": {
      "$ref": "#/definitions/SlackAction"
     },
     "type": "array",
     "x-go-name": "Actions"
    },
    "api_url": {
     "$ref": "#/definitions/SecretURL"
    },
    "api_url_file": {
     "type": "string",
     "x-go-name": "APIURLFile"
    },
    "callback_id": {
     "type": "string",
     "x-go-name": "CallbackID"
    },
    "channel": {
     "description": "Slack channel override, (like #other-channel or @username).",
     "type": "string",
     "x-go-name": "Channel"
    },
    "color": {
     "type": "string",
     "x-go-name": "Color"
    },
    "fallback": {
     "type": "string",
     "x-go-name": "Fallback"
    },
    "fields": {
     "items": {
      "$ref": "#/definitions/SlackField"
     },
     "type": "array",
     "x-go-name": "Fields"
    },
    "footer": {
     "type": "string",
     "x-go-name": "Footer"
    },
    "http_config": {
     "$ref": "#/definitions/HTTPClientConfig"
    },
    "icon_emoji": {
     "type": "string",
     "x-go-name": "IconEmoji"
    },
    "icon_url": {
     "type": "string",
     "x-go-name": "IconURL"
    },
    "image_url": {
     "type": "string",
     "x-go-name": "ImageURL"
    },
    "link_names": {
     "type": "boolean",
     "x-go-name": "LinkNames"
    },
    "mrkdwn_in": {
     "items": {
      "type": "string"
     },
     "type": "array",
     "x-go-name": "MrkdwnIn"
    },
    "pretext": {
     "type": "string",
     "x-go-name": "Pretext"
    },
    "send_resolved": {
     "type": "boolean",
     "x-go-name": "VSendResolved"
    },
    "short_fields": {
     "type": "boolean",
     "x-go-name": "ShortFields"
    },
    "text": {
     "type": "string",
     "x-go-name": "Text"
    },
    "thumb_url": {
     "type": "string",
     "x-go-name": "ThumbURL"
    },
    "title": {
     "type": "string",
     "x-go-name": "Title"
    },
    "title_link": {
     "type": "string",
     "x-go-name": "TitleLink"
    },
    "username": {
     "type": "string",
     "x-go-name": "Username"
    }
   },
   "title": "SlackConfig configures notifications via Slack.",
   "type": "object",
   "x-go-package": "github.com/prometheus/alertmanager/config"
  },
  "SlackConfirmationField": {
   "description": "SlackConfirmationField protect users from destructive actions or particularly distinguished decisions\nby asking them to confirm their button click one more time.\nSee https://api.slack.com/docs/interactive-message-field-guide#confirmation_fields for more information.",
   "properties": {
    "dismiss_text": {
     "type": "string",
     "x-go-name": "DismissText"
    },
    "ok_text": {
     "type": "string",
     "x-go-name": "OkText"
    },
    "text": {
     "type": "string",
     "x-go-name": "Text"
    },
    "title": {
     "type": "string",
     "x-go-name": "Title"
    }
   },
   "type": "object",
   "x-go-package": "github.com/prometheus/alertmanager/config"
  },
  "SlackField": {
   "description": "Each field must contain a title, value, and optionally, a boolean value to indicate if the field\nis short enough to be displayed next to other fields designated as short.\nSee https://api.slack.com/docs/message-attachments#fields for more information.",
   "properties": {
    "short": {
     "type": "boolean",
     "x-go-name": "Short"
    },
    "title": {
     "type": "string",
     "x-go-name": "Title"
    },
    "value": {
     "type": "string",
     "x-go-name": "Value"
    }
   },
   "title": "SlackField configures a single Slack field that is sent with each notification.",
   "type": "object",
   "x-go-package": "github.com/prometheus/alertmanager/config"
  },
  "SmtpNotEnabled": {
   "$ref": "#/definitions/ResponseDetails"
  },
  "Success": {
   "$ref": "#/definitions/ResponseDetails"
  },
  "TLSConfig": {
   "properties": {
    "ca_file": {
     "description": "The CA cert to use for the targets.",
     "type": "string",
     "x-go-name": "CAFile"
    },
    "cert_file": {
     "description": "The client cert file for the targets.",
     "type": "string",
     "x-go-name": "CertFile"
    },
    "insecure_skip_verify": {
     "description": "Disable target certificate validation.",
     "type": "boolean",
     "x-go-name": "InsecureSkipVerify"
    },
    "key_file": {
     "description": "The client key file for the targets.",
     "type": "string",
     "x-go-name": "KeyFile"
    },
    "server_name": {
     "description": "Used to verify the hostname for the targets.",
     "type": "string",
     "x-go-name": "ServerName"
    }
   },
   "title": "TLSConfig configures the options for TLS connections.",
   "type": "object",
   "x-go-package": "github.com/prometheus/common/config"
  },
  "TestReceiverConfigResult": {
   "properties": {
    "error": {
     "type": "string",
     "x-go-name": "Error"
    },
    "name": {
     "type": "string",
     "x-go-name": "Name"
    },
    "status": {
     "type": "string",
     "x-go-name": "Status"
    },
    "uid": {
     "type": "string",
     "x-go-name": "UID"
    }
   },
   "type": "object",
   "x-go-package": "github.com/grafana/grafana/pkg/services/ngalert/api/tooling/definitions"
  },
  "TestReceiverResult": {
   "properties": {
    "grafana_managed_receiver_configs": {
     "items": {
      "$ref": "#/definitions/TestReceiverConfigResult"
     },
     "type": "array",
     "x-go-name": "Configs"
    },
    "name": {
     "type": "string",
     "x-go-name": "Name"
    }
   },
   "type": "object",
   "x-go-package": "github.com/grafana/grafana/pkg/services/ngalert/api/tooling/definitions"
  },
  "TestReceiversConfigAlertParams": {
   "properties": {
    "annotations": {
     "$ref": "#/definitions/LabelSet"
    },
    "labels": {
     "$ref": "#/definitions/LabelSet"
    }
   },
   "type": "object",
   "x-go-package": "github.com/grafana/grafana/pkg/services/ngalert/api/tooling/definitions"
  },
  "TestReceiversConfigBodyParams": {
   "properties": {
    "alert": {
     "$ref": "#/definitions/TestReceiversConfigAlertParams"
    },
    "receivers": {
     "items": {
      "$ref": "#/definitions/PostableApiReceiver"
     },
     "type": "array",
     "x-go-name": "Receivers"
    }
   },
   "type": "object",
   "x-go-package": "github.com/grafana/grafana/pkg/services/ngalert/api/tooling/definitions"
  },
  "TestReceiversResult": {
   "properties": {
    "alert": {
     "$ref": "#/definitions/TestReceiversConfigAlertParams"
    },
    "notified_at": {
     "format": "date-time",
     "type": "string",
     "x-go-name": "NotifiedAt"
    },
    "receivers": {
     "items": {
      "$ref": "#/definitions/TestReceiverResult"
     },
     "type": "array",
     "x-go-name": "Receivers"
    }
   },
   "type": "object",
   "x-go-package": "github.com/grafana/grafana/pkg/services/ngalert/api/tooling/definitions"
  },
  "TestRulePayload": {
   "properties": {
    "expr": {
     "example": "(node_filesystem_avail_bytes{fstype!=\"\",job=\"integrations/node_exporter\"} node_filesystem_size_bytes{fstype!=\"\",job=\"integrations/node_exporter\"} * 100 \u003c 5 and node_filesystem_readonly{fstype!=\"\",job=\"integrations/node_exporter\"} == 0)",
     "type": "string",
     "x-go-name": "Expr"
    },
    "grafana_condition": {
     "$ref": "#/definitions/EvalAlertConditionCommand"
    }
   },
   "type": "object",
   "x-go-package": "github.com/grafana/grafana/pkg/services/ngalert/api/tooling/definitions"
  },
  "TestRuleResponse": {
   "properties": {
    "alerts": {
     "$ref": "#/definitions/Vector"
    },
    "grafana_alert_instances": {
     "$ref": "#/definitions/AlertInstancesResponse"
    }
   },
   "type": "object",
   "x-go-package": "github.com/grafana/grafana/pkg/services/ngalert/api/tooling/definitions"
  },
  "TimeInterval": {
   "description": "TimeInterval describes intervals of time. ContainsTime will tell you if a golang time is contained\nwithin the interval.",
   "properties": {
    "days_of_month": {
     "items": {
      "$ref": "#/definitions/DayOfMonthRange"
     },
     "type": "array",
     "x-go-name": "DaysOfMonth"
    },
    "months": {
     "items": {
      "$ref": "#/definitions/MonthRange"
     },
     "type": "array",
     "x-go-name": "Months"
    },
    "times": {
     "items": {
      "$ref": "#/definitions/TimeRange"
     },
     "type": "array",
     "x-go-name": "Times"
    },
    "weekdays": {
     "items": {
      "$ref": "#/definitions/WeekdayRange"
     },
     "type": "array",
     "x-go-name": "Weekdays"
    },
    "years": {
     "items": {
      "$ref": "#/definitions/YearRange"
     },
     "type": "array",
     "x-go-name": "Years"
    }
   },
   "type": "object",
   "x-go-package": "github.com/prometheus/alertmanager/timeinterval"
  },
  "TimeRange": {
   "description": "For example, 4:00PM to End of the day would Begin at 1020 and End at 1440.",
   "properties": {
    "EndMinute": {
     "format": "int64",
     "type": "integer"
    },
    "StartMinute": {
     "format": "int64",
     "type": "integer"
    }
   },
   "title": "TimeRange represents a range of minutes within a 1440 minute day, exclusive of the End minute. A day consists of 1440 minutes.",
   "type": "object",
   "x-go-package": "github.com/prometheus/alertmanager/timeinterval"
  },
  "URL": {
   "properties": {
    "ForceQuery": {
     "type": "boolean"
    },
    "Fragment": {
     "type": "string"
    },
    "Host": {
     "type": "string"
    },
    "Opaque": {
     "type": "string"
    },
    "Path": {
     "type": "string"
    },
    "RawFragment": {
     "type": "string"
    },
    "RawPath": {
     "type": "string"
    },
    "RawQuery": {
     "type": "string"
    },
    "Scheme": {
     "type": "string"
    },
    "User": {
     "$ref": "#/definitions/Userinfo"
    }
   },
   "title": "URL is a custom URL type that allows validation at configuration load time.",
   "type": "object",
   "x-go-package": "github.com/prometheus/common/config"
  },
  "Userinfo": {
   "description": "The Userinfo type is an immutable encapsulation of username and\npassword details for a URL. An existing Userinfo value is guaranteed\nto have a username set (potentially empty, as allowed by RFC 2396),\nand optionally a password.",
   "type": "object",
   "x-go-package": "net/url"
  },
  "ValidationError": {
   "properties": {
    "msg": {
     "type": "string",
     "x-go-name": "Msg"
    }
   },
   "type": "object",
   "x-go-package": "github.com/grafana/grafana/pkg/services/ngalert/api/tooling/definitions"
  },
  "Vector": {
   "description": "Vector is basically only an alias for model.Samples, but the\ncontract is that in a Vector, all Samples have the same timestamp.",
   "items": {
    "$ref": "#/definitions/Sample"
   },
   "type": "array",
   "x-go-package": "github.com/prometheus/prometheus/promql"
  },
  "VictorOpsConfig": {
   "properties": {
    "api_key": {
     "$ref": "#/definitions/Secret"
    },
    "api_key_file": {
     "$ref": "#/definitions/Secret"
    },
    "api_url": {
     "$ref": "#/definitions/URL"
    },
    "custom_fields": {
     "additionalProperties": {
      "type": "string"
     },
     "type": "object",
     "x-go-name": "CustomFields"
    },
    "entity_display_name": {
     "type": "string",
     "x-go-name": "EntityDisplayName"
    },
    "http_config": {
     "$ref": "#/definitions/HTTPClientConfig"
    },
    "message_type": {
     "type": "string",
     "x-go-name": "MessageType"
    },
    "monitoring_tool": {
     "type": "string",
     "x-go-name": "MonitoringTool"
    },
    "routing_key": {
     "type": "string",
     "x-go-name": "RoutingKey"
    },
    "send_resolved": {
     "type": "boolean",
     "x-go-name": "VSendResolved"
    },
    "state_message": {
     "type": "string",
     "x-go-name": "StateMessage"
    }
   },
   "title": "VictorOpsConfig configures notifications via VictorOps.",
   "type": "object",
   "x-go-package": "github.com/prometheus/alertmanager/config"
  },
  "WebhookConfig": {
   "properties": {
    "http_config": {
     "$ref": "#/definitions/HTTPClientConfig"
    },
    "max_alerts": {
     "description": "MaxAlerts is the maximum number of alerts to be sent per webhook message.\nAlerts exceeding this threshold will be truncated. Setting this to 0\nallows an unlimited number of alerts.",
     "format": "uint64",
     "type": "integer",
     "x-go-name": "MaxAlerts"
    },
    "send_resolved": {
     "type": "boolean",
     "x-go-name": "VSendResolved"
    },
    "url": {
     "$ref": "#/definitions/URL"
    }
   },
   "title": "WebhookConfig configures notifications via a generic webhook.",
   "type": "object",
   "x-go-package": "github.com/prometheus/alertmanager/config"
  },
  "WechatConfig": {
   "properties": {
    "agent_id": {
     "type": "string",
     "x-go-name": "AgentID"
    },
    "api_secret": {
     "$ref": "#/definitions/Secret"
    },
    "api_url": {
     "$ref": "#/definitions/URL"
    },
    "corp_id": {
     "type": "string",
     "x-go-name": "CorpID"
    },
    "http_config": {
     "$ref": "#/definitions/HTTPClientConfig"
    },
    "message": {
     "type": "string",
     "x-go-name": "Message"
    },
    "message_type": {
     "type": "string",
     "x-go-name": "MessageType"
    },
    "send_resolved": {
     "type": "boolean",
     "x-go-name": "VSendResolved"
    },
    "to_party": {
     "type": "string",
     "x-go-name": "ToParty"
    },
    "to_tag": {
     "type": "string",
     "x-go-name": "ToTag"
    },
    "to_user": {
     "type": "string",
     "x-go-name": "ToUser"
    }
   },
   "title": "WechatConfig configures notifications via Wechat.",
   "type": "object",
   "x-go-package": "github.com/prometheus/alertmanager/config"
  },
  "WeekdayRange": {
   "properties": {
    "Begin": {
     "format": "int64",
     "type": "integer"
    },
    "End": {
     "format": "int64",
     "type": "integer"
    }
   },
   "title": "A WeekdayRange is an inclusive range between [0, 6] where 0 = Sunday.",
   "type": "object",
   "x-go-package": "github.com/prometheus/alertmanager/timeinterval"
  },
  "YearRange": {
   "properties": {
    "Begin": {
     "format": "int64",
     "type": "integer"
    },
    "End": {
     "format": "int64",
     "type": "integer"
    }
   },
   "title": "A YearRange is a positive inclusive range.",
   "type": "object",
   "x-go-package": "github.com/prometheus/alertmanager/timeinterval"
  },
  "alert": {
   "description": "Alert alert",
   "properties": {
    "generatorURL": {
     "description": "generator URL\nFormat: uri",
     "format": "uri",
     "type": "string",
     "x-go-name": "GeneratorURL"
    },
    "labels": {
     "$ref": "#/definitions/labelSet"
    }
   },
   "required": [
    "labels"
   ],
   "type": "object",
   "x-go-name": "Alert",
   "x-go-package": "github.com/prometheus/alertmanager/api/v2/models"
  },
  "alertGroup": {
   "description": "AlertGroup alert group",
   "properties": {
    "alerts": {
     "description": "alerts",
     "items": {
      "$ref": "#/definitions/gettableAlert"
     },
     "type": "array",
     "x-go-name": "Alerts"
    },
    "labels": {
     "$ref": "#/definitions/labelSet"
    },
    "receiver": {
     "$ref": "#/definitions/receiver"
    }
   },
   "required": [
    "alerts",
    "labels",
    "receiver"
   ],
   "type": "object"
  },
  "alertGroups": {
   "items": {
    "$ref": "#/definitions/alertGroup"
   },
   "type": "array",
   "x-go-name": "AlertGroups",
   "x-go-package": "github.com/prometheus/alertmanager/api/v2/models"
  },
  "alertStatus": {
   "description": "AlertStatus alert status",
   "properties": {
    "inhibitedBy": {
     "description": "inhibited by",
     "items": {
      "type": "string"
     },
     "type": "array",
     "x-go-name": "InhibitedBy"
    },
    "silencedBy": {
     "description": "silenced by",
     "items": {
      "type": "string"
     },
     "type": "array",
     "x-go-name": "SilencedBy"
    },
    "state": {
     "description": "state",
     "enum": [
      "[unprocessed active suppressed]"
     ],
     "type": "string",
     "x-go-name": "State"
    }
   },
   "required": [
    "inhibitedBy",
    "silencedBy",
    "state"
   ],
   "type": "object",
   "x-go-name": "AlertStatus",
   "x-go-package": "github.com/prometheus/alertmanager/api/v2/models"
  },
  "alertmanagerConfig": {
   "description": "AlertmanagerConfig alertmanager config",
   "properties": {
    "original": {
     "description": "original",
     "type": "string",
     "x-go-name": "Original"
    }
   },
   "required": [
    "original"
   ],
   "type": "object",
   "x-go-name": "AlertmanagerConfig",
   "x-go-package": "github.com/prometheus/alertmanager/api/v2/models"
  },
  "alertmanagerStatus": {
   "description": "AlertmanagerStatus alertmanager status",
   "properties": {
    "cluster": {
     "$ref": "#/definitions/clusterStatus"
    },
    "config": {
     "$ref": "#/definitions/alertmanagerConfig"
    },
    "uptime": {
     "description": "uptime",
     "format": "date-time",
     "type": "string",
     "x-go-name": "Uptime"
    },
    "versionInfo": {
     "$ref": "#/definitions/versionInfo"
    }
   },
   "required": [
    "cluster",
    "config",
    "uptime",
    "versionInfo"
   ],
   "type": "object",
   "x-go-name": "AlertmanagerStatus",
   "x-go-package": "github.com/prometheus/alertmanager/api/v2/models"
  },
  "clusterStatus": {
   "description": "ClusterStatus cluster status",
   "properties": {
    "name": {
     "description": "name",
     "type": "string",
     "x-go-name": "Name"
    },
    "peers": {
     "description": "peers",
     "items": {
      "$ref": "#/definitions/peerStatus"
     },
     "type": "array",
     "x-go-name": "Peers"
    },
    "status": {
     "description": "status",
     "enum": [
      "[ready settling disabled]"
     ],
     "type": "string",
     "x-go-name": "Status"
    }
   },
   "required": [
    "status"
   ],
   "type": "object",
   "x-go-name": "ClusterStatus",
   "x-go-package": "github.com/prometheus/alertmanager/api/v2/models"
  },
  "duration": {
   "$ref": "#/definitions/Duration"
  },
  "gettableAlert": {
   "description": "GettableAlert gettable alert",
   "properties": {
    "annotations": {
     "$ref": "#/definitions/labelSet"
    },
    "endsAt": {
     "description": "ends at",
     "format": "date-time",
     "type": "string",
     "x-go-name": "EndsAt"
    },
    "fingerprint": {
     "description": "fingerprint",
     "type": "string",
     "x-go-name": "Fingerprint"
    },
    "generatorURL": {
     "description": "generator URL\nFormat: uri",
     "format": "uri",
     "type": "string",
     "x-go-name": "GeneratorURL"
    },
    "labels": {
     "$ref": "#/definitions/labelSet"
    },
    "receivers": {
     "description": "receivers",
     "items": {
      "$ref": "#/definitions/receiver"
     },
     "type": "array",
     "x-go-name": "Receivers"
    },
    "startsAt": {
     "description": "starts at",
     "format": "date-time",
     "type": "string",
     "x-go-name": "StartsAt"
    },
    "status": {
     "$ref": "#/definitions/alertStatus"
    },
    "updatedAt": {
     "description": "updated at",
     "format": "date-time",
     "type": "string",
     "x-go-name": "UpdatedAt"
    }
   },
   "required": [
    "labels",
    "annotations",
    "endsAt",
    "fingerprint",
    "receivers",
    "startsAt",
    "status",
    "updatedAt"
   ],
   "type": "object"
  },
  "gettableAlerts": {
   "items": {
    "$ref": "#/definitions/gettableAlert"
   },
   "type": "array",
   "x-go-name": "GettableAlerts",
   "x-go-package": "github.com/prometheus/alertmanager/api/v2/models"
  },
  "gettableSilence": {
   "description": "GettableSilence gettable silence",
   "properties": {
    "comment": {
     "description": "comment",
     "type": "string",
     "x-go-name": "Comment"
    },
    "createdBy": {
     "description": "created by",
     "type": "string",
     "x-go-name": "CreatedBy"
    },
    "endsAt": {
     "description": "ends at",
     "format": "date-time",
     "type": "string",
     "x-go-name": "EndsAt"
    },
    "id": {
     "description": "id",
     "type": "string",
     "x-go-name": "ID"
    },
    "matchers": {
     "$ref": "#/definitions/matchers"
    },
    "startsAt": {
     "description": "starts at",
     "format": "date-time",
     "type": "string",
     "x-go-name": "StartsAt"
    },
    "status": {
     "$ref": "#/definitions/silenceStatus"
    },
    "updatedAt": {
     "description": "updated at",
     "format": "date-time",
     "type": "string",
     "x-go-name": "UpdatedAt"
    }
   },
   "required": [
    "comment",
    "createdBy",
    "endsAt",
    "matchers",
    "startsAt",
    "id",
    "status",
    "updatedAt"
   ],
   "type": "object"
  },
  "gettableSilences": {
   "items": {
    "$ref": "#/definitions/gettableSilence"
   },
   "type": "array",
   "x-go-name": "GettableSilences",
   "x-go-package": "github.com/prometheus/alertmanager/api/v2/models"
  },
  "labelSet": {
   "additionalProperties": {
    "type": "string"
   },
   "description": "LabelSet label set",
   "type": "object",
   "x-go-name": "LabelSet",
   "x-go-package": "github.com/prometheus/alertmanager/api/v2/models"
  },
  "matcher": {
   "description": "Matcher matcher",
   "properties": {
    "isEqual": {
     "description": "is equal",
     "type": "boolean",
     "x-go-name": "IsEqual"
    },
    "isRegex": {
     "description": "is regex",
     "type": "boolean",
     "x-go-name": "IsRegex"
    },
    "name": {
     "description": "name",
     "type": "string",
     "x-go-name": "Name"
    },
    "value": {
     "description": "value",
     "type": "string",
     "x-go-name": "Value"
    }
   },
   "required": [
    "isRegex",
    "name",
    "value"
   ],
   "type": "object",
   "x-go-name": "Matcher",
   "x-go-package": "github.com/prometheus/alertmanager/api/v2/models"
  },
  "matchers": {
   "description": "Matchers matchers",
   "items": {
    "$ref": "#/definitions/matcher"
   },
   "type": "array",
   "x-go-name": "Matchers",
   "x-go-package": "github.com/prometheus/alertmanager/api/v2/models"
  },
  "overrideLabels": {
   "additionalProperties": {
    "type": "string"
   },
   "description": "The custom marshaling for labels.Labels ends up doing this anyways.",
   "title": "override the labels type with a map for generation.",
   "type": "object",
   "x-go-package": "github.com/grafana/grafana/pkg/services/ngalert/api/tooling/definitions"
  },
  "peerStatus": {
   "description": "PeerStatus peer status",
   "properties": {
    "address": {
     "description": "address",
     "type": "string",
     "x-go-name": "Address"
    },
    "name": {
     "description": "name",
     "type": "string",
     "x-go-name": "Name"
    }
   },
   "required": [
    "address",
    "name"
   ],
   "type": "object",
   "x-go-name": "PeerStatus",
   "x-go-package": "github.com/prometheus/alertmanager/api/v2/models"
  },
  "postableAlert": {
   "description": "PostableAlert postable alert",
   "properties": {
    "annotations": {
     "$ref": "#/definitions/labelSet"
    },
    "endsAt": {
     "description": "ends at\nFormat: date-time",
     "format": "date-time",
     "type": "string",
     "x-go-name": "EndsAt"
    },
    "generatorURL": {
     "description": "generator URL\nFormat: uri",
     "format": "uri",
     "type": "string",
     "x-go-name": "GeneratorURL"
    },
    "labels": {
     "$ref": "#/definitions/labelSet"
    },
    "startsAt": {
     "description": "starts at\nFormat: date-time",
     "format": "date-time",
     "type": "string",
     "x-go-name": "StartsAt"
    }
   },
   "required": [
    "labels"
   ],
   "type": "object",
   "x-go-name": "PostableAlert",
   "x-go-package": "github.com/prometheus/alertmanager/api/v2/models"
  },
  "postableAlerts": {
   "description": "PostableAlerts postable alerts",
   "items": {
    "$ref": "#/definitions/postableAlert"
   },
   "type": "array",
   "x-go-name": "PostableAlerts",
   "x-go-package": "github.com/prometheus/alertmanager/api/v2/models"
  },
  "postableSilence": {
   "description": "PostableSilence postable silence",
   "properties": {
    "comment": {
     "description": "comment",
     "type": "string",
     "x-go-name": "Comment"
    },
    "createdBy": {
     "description": "created by",
     "type": "string",
     "x-go-name": "CreatedBy"
    },
    "endsAt": {
     "description": "ends at",
     "format": "date-time",
     "type": "string",
     "x-go-name": "EndsAt"
    },
    "id": {
     "description": "id",
     "type": "string",
     "x-go-name": "ID"
    },
    "matchers": {
     "$ref": "#/definitions/matchers"
    },
    "startsAt": {
     "description": "starts at",
     "format": "date-time",
     "type": "string",
     "x-go-name": "StartsAt"
    }
   },
   "required": [
    "comment",
    "createdBy",
    "endsAt",
    "matchers",
    "startsAt"
   ],
   "type": "object"
  },
  "receiver": {
   "description": "Receiver receiver",
   "properties": {
    "name": {
     "description": "name",
     "type": "string",
     "x-go-name": "Name"
    }
   },
   "required": [
    "name"
   ],
   "type": "object"
  },
  "silence": {
   "description": "Silence silence",
   "properties": {
    "comment": {
     "description": "comment",
     "type": "string",
     "x-go-name": "Comment"
    },
    "createdBy": {
     "description": "created by",
     "type": "string",
     "x-go-name": "CreatedBy"
    },
    "endsAt": {
     "description": "ends at",
     "format": "date-time",
     "type": "string",
     "x-go-name": "EndsAt"
    },
    "matchers": {
     "$ref": "#/definitions/matchers"
    },
    "startsAt": {
     "description": "starts at",
     "format": "date-time",
     "type": "string",
     "x-go-name": "StartsAt"
    }
   },
   "required": [
    "comment",
    "createdBy",
    "endsAt",
    "matchers",
    "startsAt"
   ],
   "type": "object",
   "x-go-name": "Silence",
   "x-go-package": "github.com/prometheus/alertmanager/api/v2/models"
  },
  "silenceStatus": {
   "description": "SilenceStatus silence status",
   "properties": {
    "state": {
     "description": "state",
     "enum": [
      "[expired active pending]"
     ],
     "type": "string",
     "x-go-name": "State"
    }
   },
   "required": [
    "state"
   ],
   "type": "object",
   "x-go-name": "SilenceStatus",
   "x-go-package": "github.com/prometheus/alertmanager/api/v2/models"
  },
  "versionInfo": {
   "description": "VersionInfo version info",
   "properties": {
    "branch": {
     "description": "branch",
     "type": "string",
     "x-go-name": "Branch"
    },
    "buildDate": {
     "description": "build date",
     "type": "string",
     "x-go-name": "BuildDate"
    },
    "buildUser": {
     "description": "build user",
     "type": "string",
     "x-go-name": "BuildUser"
    },
    "goVersion": {
     "description": "go version",
     "type": "string",
     "x-go-name": "GoVersion"
    },
    "revision": {
     "description": "revision",
     "type": "string",
     "x-go-name": "Revision"
    },
    "version": {
     "description": "version",
     "type": "string",
     "x-go-name": "Version"
    }
   },
   "required": [
    "branch",
    "buildDate",
    "buildUser",
    "goVersion",
    "revision",
    "version"
   ],
   "type": "object",
   "x-go-name": "VersionInfo",
   "x-go-package": "github.com/prometheus/alertmanager/api/v2/models"
  }
 },
 "info": {
  "description": "Package definitions includes the types required for generating or consuming an OpenAPI\nspec for the Grafana Alerting API.",
  "title": "Grafana Alerting API.",
  "version": "1.1.0"
 },
 "paths": {
  "/api/alertmanager/grafana/api/v2/alerts": {
   "get": {
    "description": "get alertmanager alerts",
    "operationId": "RouteGetGrafanaAMAlerts",
    "parameters": [
     {
      "default": true,
      "description": "Show active alerts",
      "in": "query",
      "name": "active",
      "type": "boolean",
      "x-go-name": "Active"
     },
     {
      "default": true,
      "description": "Show silenced alerts",
      "in": "query",
      "name": "silenced",
      "type": "boolean",
      "x-go-name": "Silenced"
     },
     {
      "default": true,
      "description": "Show inhibited alerts",
      "in": "query",
      "name": "inhibited",
      "type": "boolean",
      "x-go-name": "Inhibited"
     },
     {
      "description": "A list of matchers to filter alerts by",
      "in": "query",
      "items": {
       "type": "string"
      },
      "name": "filter",
      "type": "array",
      "x-go-name": "Matchers"
     },
     {
      "description": "A regex matching receivers to filter alerts by",
      "in": "query",
      "name": "receiver",
      "type": "string",
      "x-go-name": "Receivers"
     }
    ],
    "responses": {
     "200": {
      "description": "gettableAlerts",
      "schema": {
       "$ref": "#/definitions/gettableAlerts"
      }
     },
     "400": {
      "description": "ValidationError",
      "schema": {
       "$ref": "#/definitions/ValidationError"
      }
     }
    },
    "tags": [
     "alertmanager"
    ]
   },
   "post": {
    "description": "create alertmanager alerts",
    "operationId": "RoutePostGrafanaAMAlerts",
    "parameters": [
     {
      "in": "body",
      "name": "PostableAlerts",
      "schema": {
       "items": {
        "$ref": "#/definitions/postableAlert"
       },
       "type": "array"
      }
     }
    ],
    "responses": {
     "200": {
      "description": "Ack",
      "schema": {
       "$ref": "#/definitions/Ack"
      }
     },
     "400": {
      "description": "ValidationError",
      "schema": {
       "$ref": "#/definitions/ValidationError"
      }
     }
    },
    "tags": [
     "alertmanager"
    ]
   }
  },
  "/api/alertmanager/grafana/api/v2/alerts/groups": {
   "get": {
    "description": "get alertmanager alerts",
    "operationId": "RouteGetGrafanaAMAlertGroups",
    "parameters": [
     {
      "default": true,
      "description": "Show active alerts",
      "in": "query",
      "name": "active",
      "type": "boolean",
      "x-go-name": "Active"
     },
     {
      "default": true,
      "description": "Show silenced alerts",
      "in": "query",
      "name": "silenced",
      "type": "boolean",
      "x-go-name": "Silenced"
     },
     {
      "default": true,
      "description": "Show inhibited alerts",
      "in": "query",
      "name": "inhibited",
      "type": "boolean",
      "x-go-name": "Inhibited"
     },
     {
      "description": "A list of matchers to filter alerts by",
      "in": "query",
      "items": {
       "type": "string"
      },
      "name": "filter",
      "type": "array",
      "x-go-name": "Matchers"
     },
     {
      "description": "A regex matching receivers to filter alerts by",
      "in": "query",
      "name": "receiver",
      "type": "string",
      "x-go-name": "Receivers"
     }
    ],
    "responses": {
     "200": {
      "description": "alertGroups",
      "schema": {
       "$ref": "#/definitions/alertGroups"
      }
     },
     "400": {
      "description": "ValidationError",
      "schema": {
       "$ref": "#/definitions/ValidationError"
      }
     }
    },
    "tags": [
     "alertmanager"
    ]
   }
  },
  "/api/alertmanager/grafana/api/v2/silence/{SilenceId}": {
   "delete": {
    "description": "delete silence",
    "operationId": "RouteDeleteGrafanaSilence",
    "parameters": [
     {
      "in": "path",
      "name": "SilenceId",
      "required": true,
      "type": "string"
     }
    ],
    "responses": {
     "200": {
      "description": "Ack",
      "schema": {
       "$ref": "#/definitions/Ack"
      }
     },
     "400": {
      "description": "ValidationError",
      "schema": {
       "$ref": "#/definitions/ValidationError"
      }
     }
    },
    "tags": [
     "alertmanager"
    ]
   },
   "get": {
    "description": "get silence",
    "operationId": "RouteGetGrafanaSilence",
    "parameters": [
     {
      "in": "path",
      "name": "SilenceId",
      "required": true,
      "type": "string"
     }
    ],
    "responses": {
     "200": {
      "description": "gettableSilence",
      "schema": {
       "$ref": "#/definitions/gettableSilence"
      }
     },
     "400": {
      "description": "ValidationError",
      "schema": {
       "$ref": "#/definitions/ValidationError"
      }
     }
    },
    "tags": [
     "alertmanager"
    ]
   }
  },
  "/api/alertmanager/grafana/api/v2/silences": {
   "get": {
    "description": "get silences",
    "operationId": "RouteGetGrafanaSilences",
    "parameters": [
     {
      "in": "query",
      "items": {
       "type": "string"
      },
      "name": "filter",
      "type": "array",
      "x-go-name": "Filter"
     }
    ],
    "responses": {
     "200": {
      "description": "gettableSilences",
      "schema": {
       "$ref": "#/definitions/gettableSilences"
      }
     },
     "400": {
      "description": "ValidationError",
      "schema": {
       "$ref": "#/definitions/ValidationError"
      }
     }
    },
    "tags": [
     "alertmanager"
    ]
   },
   "post": {
    "description": "create silence",
    "operationId": "RouteCreateGrafanaSilence",
    "parameters": [
     {
      "in": "body",
      "name": "Silence",
      "schema": {
       "$ref": "#/definitions/postableSilence"
      }
     }
    ],
    "responses": {
     "201": {
      "description": "gettableSilence",
      "schema": {
       "$ref": "#/definitions/gettableSilence"
      }
     },
     "400": {
      "description": "ValidationError",
      "schema": {
       "$ref": "#/definitions/ValidationError"
      }
     }
    },
    "tags": [
     "alertmanager"
    ]
   }
  },
  "/api/alertmanager/grafana/api/v2/status": {
   "get": {
    "description": "get alertmanager status and configuration",
    "operationId": "RouteGetGrafanaAMStatus",
    "responses": {
     "200": {
      "description": "GettableStatus",
      "schema": {
       "$ref": "#/definitions/GettableStatus"
      }
     },
     "400": {
      "description": "ValidationError",
      "schema": {
       "$ref": "#/definitions/ValidationError"
      }
     }
    },
    "tags": [
     "alertmanager"
    ]
   }
  },
  "/api/alertmanager/grafana/config/api/v1/alerts": {
   "delete": {
    "description": "deletes the Alerting config for a tenant",
    "operationId": "RouteDeleteGrafanaAlertingConfig",
    "responses": {
     "200": {
      "description": "Ack",
      "schema": {
       "$ref": "#/definitions/Ack"
      }
     },
     "400": {
      "description": "ValidationError",
      "schema": {
       "$ref": "#/definitions/ValidationError"
      }
     }
    },
    "tags": [
     "alertmanager"
    ]
   },
   "get": {
    "description": "gets an Alerting config",
    "operationId": "RouteGetGrafanaAlertingConfig",
    "responses": {
     "200": {
      "description": "GettableUserConfig",
      "schema": {
       "$ref": "#/definitions/GettableUserConfig"
      }
     },
     "400": {
      "description": "ValidationError",
      "schema": {
       "$ref": "#/definitions/ValidationError"
      }
     }
    },
    "tags": [
     "alertmanager"
    ]
   },
   "post": {
    "description": "sets an Alerting config",
    "operationId": "RoutePostGrafanaAlertingConfig",
    "parameters": [
     {
      "in": "body",
      "name": "Body",
      "schema": {
       "$ref": "#/definitions/PostableUserConfig"
      }
     }
    ],
    "responses": {
     "201": {
      "description": "Ack",
      "schema": {
       "$ref": "#/definitions/Ack"
      }
     },
     "400": {
      "description": "ValidationError",
      "schema": {
       "$ref": "#/definitions/ValidationError"
      }
     }
    },
    "tags": [
     "alertmanager"
    ]
   }
  },
  "/api/alertmanager/grafana/config/api/v1/receivers/test": {
   "post": {
    "operationId": "RoutePostTestGrafanaReceivers",
    "parameters": [
     {
      "in": "body",
      "name": "Body",
      "schema": {
       "$ref": "#/definitions/TestReceiversConfigBodyParams"
      }
     }
    ],
    "responses": {
     "200": {
      "description": "Ack",
      "schema": {
       "$ref": "#/definitions/Ack"
      }
     },
     "207": {
      "description": "MultiStatus",
      "schema": {
       "$ref": "#/definitions/MultiStatus"
      }
     },
     "400": {
      "description": "ValidationError",
      "schema": {
       "$ref": "#/definitions/ValidationError"
      }
     },
     "403": {
      "description": "PermissionDenied",
      "schema": {
       "$ref": "#/definitions/PermissionDenied"
      }
     },
     "404": {
      "description": "AlertManagerNotFound",
      "schema": {
       "$ref": "#/definitions/AlertManagerNotFound"
      }
     },
     "408": {
      "description": "Failure",
      "schema": {
       "$ref": "#/definitions/Failure"
      }
     },
     "409": {
      "description": "AlertManagerNotReady",
      "schema": {
       "$ref": "#/definitions/AlertManagerNotReady"
      }
     }
    },
    "summary": "Test Grafana managed receivers without saving them.",
    "tags": [
     "alertmanager"
    ]
   }
  },
  "/api/alertmanager/{DatasourceUID}/api/v2/alerts": {
   "get": {
    "description": "get alertmanager alerts",
    "operationId": "RouteGetAMAlerts",
    "parameters": [
     {
      "default": true,
      "description": "Show active alerts",
      "in": "query",
      "name": "active",
      "type": "boolean",
      "x-go-name": "Active"
     },
     {
      "default": true,
      "description": "Show silenced alerts",
      "in": "query",
      "name": "silenced",
      "type": "boolean",
      "x-go-name": "Silenced"
     },
     {
      "default": true,
      "description": "Show inhibited alerts",
      "in": "query",
      "name": "inhibited",
      "type": "boolean",
      "x-go-name": "Inhibited"
     },
     {
      "description": "A list of matchers to filter alerts by",
      "in": "query",
      "items": {
       "type": "string"
      },
      "name": "filter",
      "type": "array",
      "x-go-name": "Matchers"
     },
     {
      "description": "A regex matching receivers to filter alerts by",
      "in": "query",
      "name": "receiver",
      "type": "string",
      "x-go-name": "Receivers"
     },
     {
      "description": "DatasoureUID should be the datasource UID identifier",
      "in": "path",
      "name": "DatasourceUID",
      "required": true,
      "type": "string"
     }
    ],
    "responses": {
     "200": {
      "description": "gettableAlerts",
      "schema": {
       "$ref": "#/definitions/gettableAlerts"
      }
     },
     "400": {
      "description": "ValidationError",
      "schema": {
       "$ref": "#/definitions/ValidationError"
      }
     }
    },
    "tags": [
     "alertmanager"
    ]
   },
   "post": {
    "description": "create alertmanager alerts",
    "operationId": "RoutePostAMAlerts",
    "parameters": [
     {
      "in": "body",
      "name": "PostableAlerts",
      "schema": {
       "items": {
        "$ref": "#/definitions/postableAlert"
       },
       "type": "array"
      }
     },
     {
      "description": "DatasoureUID should be the datasource UID identifier",
      "in": "path",
      "name": "DatasourceUID",
      "required": true,
      "type": "string"
     }
    ],
    "responses": {
     "200": {
      "description": "Ack",
      "schema": {
       "$ref": "#/definitions/Ack"
      }
     },
     "400": {
      "description": "ValidationError",
      "schema": {
       "$ref": "#/definitions/ValidationError"
      }
     }
    },
    "tags": [
     "alertmanager"
    ]
   }
  },
  "/api/alertmanager/{DatasourceUID}/api/v2/alerts/groups": {
   "get": {
    "description": "get alertmanager alerts",
    "operationId": "RouteGetAMAlertGroups",
    "parameters": [
     {
      "default": true,
      "description": "Show active alerts",
      "in": "query",
      "name": "active",
      "type": "boolean",
      "x-go-name": "Active"
     },
     {
      "default": true,
      "description": "Show silenced alerts",
      "in": "query",
      "name": "silenced",
      "type": "boolean",
      "x-go-name": "Silenced"
     },
     {
      "default": true,
      "description": "Show inhibited alerts",
      "in": "query",
      "name": "inhibited",
      "type": "boolean",
      "x-go-name": "Inhibited"
     },
     {
      "description": "A list of matchers to filter alerts by",
      "in": "query",
      "items": {
       "type": "string"
      },
      "name": "filter",
      "type": "array",
      "x-go-name": "Matchers"
     },
     {
      "description": "A regex matching receivers to filter alerts by",
      "in": "query",
      "name": "receiver",
      "type": "string",
      "x-go-name": "Receivers"
     },
     {
      "description": "DatasoureUID should be the datasource UID identifier",
      "in": "path",
      "name": "DatasourceUID",
      "required": true,
      "type": "string"
     }
    ],
    "responses": {
     "200": {
      "description": "alertGroups",
      "schema": {
       "$ref": "#/definitions/alertGroups"
      }
     },
     "400": {
      "description": "ValidationError",
      "schema": {
       "$ref": "#/definitions/ValidationError"
      }
     }
    },
    "tags": [
     "alertmanager"
    ]
   }
  },
  "/api/alertmanager/{DatasourceUID}/api/v2/silence/{SilenceId}": {
   "delete": {
    "description": "delete silence",
    "operationId": "RouteDeleteSilence",
    "parameters": [
     {
      "in": "path",
      "name": "SilenceId",
      "required": true,
      "type": "string"
     },
     {
      "description": "DatasoureUID should be the datasource UID identifier",
      "in": "path",
      "name": "DatasourceUID",
      "required": true,
      "type": "string"
     }
    ],
    "responses": {
     "200": {
      "description": "Ack",
      "schema": {
       "$ref": "#/definitions/Ack"
      }
     },
     "400": {
      "description": "ValidationError",
      "schema": {
       "$ref": "#/definitions/ValidationError"
      }
     }
    },
    "tags": [
     "alertmanager"
    ]
   },
   "get": {
    "description": "get silence",
    "operationId": "RouteGetSilence",
    "parameters": [
     {
      "in": "path",
      "name": "SilenceId",
      "required": true,
      "type": "string"
     },
     {
      "description": "DatasoureUID should be the datasource UID identifier",
      "in": "path",
      "name": "DatasourceUID",
      "required": true,
      "type": "string"
     }
    ],
    "responses": {
     "200": {
      "description": "gettableSilence",
      "schema": {
       "$ref": "#/definitions/gettableSilence"
      }
     },
     "400": {
      "description": "ValidationError",
      "schema": {
       "$ref": "#/definitions/ValidationError"
      }
     }
    },
    "tags": [
     "alertmanager"
    ]
   }
  },
  "/api/alertmanager/{DatasourceUID}/api/v2/silences": {
   "get": {
    "description": "get silences",
    "operationId": "RouteGetSilences",
    "parameters": [
     {
      "in": "query",
      "items": {
       "type": "string"
      },
      "name": "filter",
      "type": "array",
      "x-go-name": "Filter"
     },
     {
      "description": "DatasoureUID should be the datasource UID identifier",
      "in": "path",
      "name": "DatasourceUID",
      "required": true,
      "type": "string"
     }
    ],
    "responses": {
     "200": {
      "description": "gettableSilences",
      "schema": {
       "$ref": "#/definitions/gettableSilences"
      }
     },
     "400": {
      "description": "ValidationError",
      "schema": {
       "$ref": "#/definitions/ValidationError"
      }
     }
    },
    "tags": [
     "alertmanager"
    ]
   },
   "post": {
    "description": "create silence",
    "operationId": "RouteCreateSilence",
    "parameters": [
     {
      "in": "body",
      "name": "Silence",
      "schema": {
       "$ref": "#/definitions/postableSilence"
      }
     },
     {
      "description": "DatasoureUID should be the datasource UID identifier",
      "in": "path",
      "name": "DatasourceUID",
      "required": true,
      "type": "string"
     }
    ],
    "responses": {
     "201": {
      "description": "gettableSilence",
      "schema": {
       "$ref": "#/definitions/gettableSilence"
      }
     },
     "400": {
      "description": "ValidationError",
      "schema": {
       "$ref": "#/definitions/ValidationError"
      }
     }
    },
    "tags": [
     "alertmanager"
    ]
   }
  },
  "/api/alertmanager/{DatasourceUID}/api/v2/status": {
   "get": {
    "description": "get alertmanager status and configuration",
    "operationId": "RouteGetAMStatus",
    "parameters": [
     {
      "description": "DatasoureUID should be the datasource UID identifier",
      "in": "path",
      "name": "DatasourceUID",
      "required": true,
      "type": "string"
     }
    ],
    "responses": {
     "200": {
      "description": "GettableStatus",
      "schema": {
       "$ref": "#/definitions/GettableStatus"
      }
     },
     "400": {
      "description": "ValidationError",
      "schema": {
       "$ref": "#/definitions/ValidationError"
      }
     }
    },
    "tags": [
     "alertmanager"
    ]
   }
  },
  "/api/alertmanager/{DatasourceUID}/config/api/v1/alerts": {
   "delete": {
    "description": "deletes the Alerting config for a tenant",
    "operationId": "RouteDeleteAlertingConfig",
    "parameters": [
     {
      "description": "DatasoureUID should be the datasource UID identifier",
      "in": "path",
      "name": "DatasourceUID",
      "required": true,
      "type": "string"
     }
    ],
    "responses": {
     "200": {
      "description": "Ack",
      "schema": {
       "$ref": "#/definitions/Ack"
      }
     },
     "400": {
      "description": "ValidationError",
      "schema": {
       "$ref": "#/definitions/ValidationError"
      }
     }
    },
    "tags": [
     "alertmanager"
    ]
   },
   "get": {
    "description": "gets an Alerting config",
    "operationId": "RouteGetAlertingConfig",
    "parameters": [
     {
      "description": "DatasoureUID should be the datasource UID identifier",
      "in": "path",
      "name": "DatasourceUID",
      "required": true,
      "type": "string"
     }
    ],
    "responses": {
     "200": {
      "description": "GettableUserConfig",
      "schema": {
       "$ref": "#/definitions/GettableUserConfig"
      }
     },
     "400": {
      "description": "ValidationError",
      "schema": {
       "$ref": "#/definitions/ValidationError"
      }
     }
    },
    "tags": [
     "alertmanager"
    ]
   },
   "post": {
    "description": "sets an Alerting config",
    "operationId": "RoutePostAlertingConfig",
    "parameters": [
     {
      "in": "body",
      "name": "Body",
      "schema": {
       "$ref": "#/definitions/PostableUserConfig"
      }
     },
     {
      "description": "DatasoureUID should be the datasource UID identifier",
      "in": "path",
      "name": "DatasourceUID",
      "required": true,
      "type": "string"
     }
    ],
    "responses": {
     "201": {
      "description": "Ack",
      "schema": {
       "$ref": "#/definitions/Ack"
      }
     },
     "400": {
      "description": "ValidationError",
      "schema": {
       "$ref": "#/definitions/ValidationError"
      }
     }
    },
    "tags": [
     "alertmanager"
    ]
   }
  },
  "/api/alertmanager/{DatasourceUID}/config/api/v1/receivers/test": {
   "post": {
    "operationId": "RoutePostTestReceivers",
    "parameters": [
     {
      "in": "body",
      "name": "Body",
      "schema": {
       "$ref": "#/definitions/TestReceiversConfigBodyParams"
      }
     },
     {
      "description": "DatasoureUID should be the datasource UID identifier",
      "in": "path",
      "name": "DatasourceUID",
      "required": true,
      "type": "string"
     }
    ],
    "responses": {
     "200": {
      "description": "Ack",
      "schema": {
       "$ref": "#/definitions/Ack"
      }
     },
     "207": {
      "description": "MultiStatus",
      "schema": {
       "$ref": "#/definitions/MultiStatus"
      }
     },
     "400": {
      "description": "ValidationError",
      "schema": {
       "$ref": "#/definitions/ValidationError"
      }
     },
     "403": {
      "description": "PermissionDenied",
      "schema": {
       "$ref": "#/definitions/PermissionDenied"
      }
     },
     "404": {
      "description": "AlertManagerNotFound",
      "schema": {
       "$ref": "#/definitions/AlertManagerNotFound"
      }
     },
     "408": {
      "description": "Failure",
      "schema": {
       "$ref": "#/definitions/Failure"
      }
     },
     "409": {
      "description": "AlertManagerNotReady",
      "schema": {
       "$ref": "#/definitions/AlertManagerNotReady"
      }
     }
    },
    "summary": "Test Grafana managed receivers without saving them.",
    "tags": [
     "alertmanager"
    ]
   }
  },
  "/api/prometheus/grafana/api/v1/alerts": {
   "get": {
    "description": "gets the current alerts",
    "operationId": "RouteGetGrafanaAlertStatuses",
    "parameters": [
     {
      "default": false,
      "description": "Include Grafana specific labels as part of the response.",
      "in": "query",
      "name": "includeInternalLabels",
      "type": "boolean",
      "x-go-name": "IncludeInternalLabels"
     }
    ],
    "responses": {
     "200": {
      "description": "AlertResponse",
      "schema": {
       "$ref": "#/definitions/AlertResponse"
      }
     }
    },
    "tags": [
     "prometheus"
    ]
   }
  },
  "/api/prometheus/grafana/api/v1/rules": {
   "get": {
    "description": "gets the evaluation statuses of all rules",
    "operationId": "RouteGetGrafanaRuleStatuses",
    "parameters": [
     {
      "default": false,
      "description": "Include Grafana specific labels as part of the response.",
      "in": "query",
      "name": "includeInternalLabels",
      "type": "boolean",
      "x-go-name": "IncludeInternalLabels"
     },
     {
      "description": "Filter the list of rules to those that belong to the specified dashboard UID.",
      "in": "query",
      "name": "DashboardUID",
      "type": "string"
     },
     {
      "description": "Filter the list of rules to those that belong to the specified panel ID. Dashboard UID must be specified.",
      "format": "int64",
      "in": "query",
      "name": "PanelID",
      "type": "integer"
     }
    ],
    "responses": {
     "200": {
      "description": "RuleResponse",
      "schema": {
       "$ref": "#/definitions/RuleResponse"
      }
     }
    },
    "tags": [
     "prometheus"
    ]
   }
  },
  "/api/prometheus/{DatasourceUID}/api/v1/alerts": {
   "get": {
    "description": "gets the current alerts",
    "operationId": "RouteGetAlertStatuses",
    "parameters": [
     {
      "description": "DatasoureUID should be the datasource UID identifier",
      "in": "path",
      "name": "DatasourceUID",
      "required": true,
      "type": "string"
     }
    ],
    "responses": {
     "200": {
      "description": "AlertResponse",
      "schema": {
       "$ref": "#/definitions/AlertResponse"
      }
     }
    },
    "tags": [
     "prometheus"
    ]
   }
  },
  "/api/prometheus/{DatasourceUID}/api/v1/rules": {
   "get": {
    "description": "gets the evaluation statuses of all rules",
    "operationId": "RouteGetRuleStatuses",
    "parameters": [
     {
      "description": "DatasoureUID should be the datasource UID identifier",
      "in": "path",
      "name": "DatasourceUID",
      "required": true,
      "type": "string"
     }
    ],
    "responses": {
     "200": {
      "description": "RuleResponse",
      "schema": {
       "$ref": "#/definitions/RuleResponse"
      }
     }
    },
    "tags": [
     "prometheus"
    ]
   }
  },
  "/api/provisioning/contact-points": {
   "get": {
    "operationId": "RouteGetContactpoints",
    "responses": {
     "200": {
      "description": "Route",
      "schema": {
       "$ref": "#/definitions/Route"
      }
     },
     "400": {
      "description": "ValidationError",
      "schema": {
       "$ref": "#/definitions/ValidationError"
      }
     }
    },
    "summary": "Get all the contact points.",
    "tags": [
     "provisioning"
    ]
   },
   "post": {
    "consumes": [
     "application/json"
    ],
    "operationId": "RoutePostContactpoints",
    "parameters": [
     {
      "in": "body",
      "name": "Body",
      "schema": {
       "$ref": "#/definitions/EmbeddedContactPoint"
      }
     }
    ],
    "responses": {
     "202": {
      "description": "Ack",
      "schema": {
       "$ref": "#/definitions/Ack"
      }
     },
     "400": {
      "description": "ValidationError",
      "schema": {
       "$ref": "#/definitions/ValidationError"
      }
     }
    },
    "summary": "Create a contact point.",
    "tags": [
     "provisioning"
    ]
   }
  },
  "/api/provisioning/contact-points/{ID}": {
   "delete": {
    "consumes": [
     "application/json"
    ],
    "operationId": "RouteDeleteContactpoints",
    "parameters": [
     {
      "description": "ContactPointUID should be the contact point UID identifier",
      "in": "path",
      "name": "ID",
      "required": true,
      "type": "string"
     }
    ],
    "responses": {
     "202": {
      "description": "Ack",
      "schema": {
       "$ref": "#/definitions/Ack"
      }
     },
     "400": {
      "description": "ValidationError",
      "schema": {
       "$ref": "#/definitions/ValidationError"
      }
     }
    },
    "summary": "Delete a contact point.",
    "tags": [
     "provisioning"
    ]
   },
   "put": {
    "consumes": [
     "application/json"
    ],
    "operationId": "RoutePutContactpoint",
    "parameters": [
     {
      "description": "ContactPointUID should be the contact point UID identifier",
      "in": "path",
      "name": "ID",
      "required": true,
      "type": "string"
     },
     {
      "in": "body",
      "name": "Body",
      "schema": {
       "$ref": "#/definitions/EmbeddedContactPoint"
      }
     }
    ],
    "responses": {
     "202": {
      "description": "Ack",
      "schema": {
       "$ref": "#/definitions/Ack"
      }
     },
     "400": {
      "description": "ValidationError",
      "schema": {
       "$ref": "#/definitions/ValidationError"
      }
     }
    },
    "summary": "Update an existing contact point.",
    "tags": [
     "provisioning"
    ]
   }
  },
  "/api/provisioning/mute-timings": {
   "get": {
    "operationId": "RouteGetMuteTimings",
    "responses": {
     "200": {
      "description": "MuteTimings",
      "schema": {
       "$ref": "#/definitions/MuteTimings"
      }
     },
     "400": {
      "description": "ValidationError",
      "schema": {
       "$ref": "#/definitions/ValidationError"
      }
     }
    },
    "summary": "Get all the mute timings.",
    "tags": [
     "provisioning"
    ]
   },
   "post": {
    "consumes": [
     "application/json"
    ],
    "operationId": "RoutePostMuteTiming",
    "parameters": [
     {
      "in": "body",
      "name": "Body",
      "schema": {
       "$ref": "#/definitions/MuteTimeInterval"
      }
     }
    ],
    "responses": {
     "201": {
      "description": "MuteTimeInterval",
      "schema": {
       "$ref": "#/definitions/MuteTimeInterval"
      }
     },
     "400": {
      "description": "ValidationError",
      "schema": {
       "$ref": "#/definitions/ValidationError"
      }
     }
    },
    "summary": "Create a new mute timing.",
    "tags": [
     "provisioning"
    ]
   }
  },
  "/api/provisioning/mute-timings/{name}": {
   "delete": {
    "operationId": "RouteDeleteMuteTiming",
    "parameters": [
     {
      "description": "Template Name",
      "in": "path",
      "name": "name",
      "required": true,
      "type": "string",
      "x-go-name": "Name"
     }
    ],
    "responses": {
     "204": {
      "description": "Ack",
      "schema": {
       "$ref": "#/definitions/Ack"
      }
     }
    },
    "summary": "Delete a mute timing.",
    "tags": [
     "provisioning"
    ]
   },
   "get": {
    "operationId": "RouteGetMuteTiming",
    "parameters": [
     {
      "description": "Template Name",
      "in": "path",
      "name": "name",
      "required": true,
      "type": "string",
      "x-go-name": "Name"
     }
    ],
    "responses": {
     "200": {
      "description": "MuteTimeInterval",
      "schema": {
       "$ref": "#/definitions/MuteTimeInterval"
      }
     },
     "400": {
      "description": "ValidationError",
      "schema": {
       "$ref": "#/definitions/ValidationError"
      }
     }
    },
    "summary": "Get a mute timing.",
    "tags": [
     "provisioning"
    ]
   },
   "put": {
    "consumes": [
     "application/json"
    ],
<<<<<<< HEAD
    "operationId": "RouteDeleteContactpoints",
    "parameters": [
     {
      "description": "ContactPointUID should be the contact point UID identifier",
      "in": "path",
      "name": "ID",
      "required": true,
      "type": "string"
     }
    ],
    "responses": {
     "202": {
      "description": "Ack",
      "schema": {
       "$ref": "#/definitions/Ack"
=======
    "operationId": "RoutePutMuteTiming",
    "parameters": [
     {
      "description": "Template Name",
      "in": "path",
      "name": "name",
      "required": true,
      "type": "string",
      "x-go-name": "Name"
     },
     {
      "in": "body",
      "name": "Body",
      "schema": {
       "$ref": "#/definitions/MuteTimeInterval"
      }
     }
    ],
    "responses": {
     "200": {
      "description": "MuteTimeInterval",
      "schema": {
       "$ref": "#/definitions/MuteTimeInterval"
>>>>>>> 46d65739
      }
     },
     "400": {
      "description": "ValidationError",
      "schema": {
       "$ref": "#/definitions/ValidationError"
      }
     }
    },
    "summary": "Replace an existing mute timing.",
    "tags": [
     "provisioning"
    ]
   }
  },
  "/api/provisioning/policies": {
   "get": {
    "operationId": "RouteGetPolicyTree",
    "responses": {
     "200": {
      "description": "Route",
      "schema": {
       "$ref": "#/definitions/Route"
      }
     },
     "400": {
      "description": "ValidationError",
      "schema": {
       "$ref": "#/definitions/ValidationError"
      }
     }
    },
    "summary": "Get the notification policy tree.",
    "tags": [
     "provisioning"
    ]
   },
   "put": {
    "consumes": [
     "application/json"
    ],
    "operationId": "RoutePutPolicyTree",
    "parameters": [
     {
      "in": "body",
      "name": "Body",
      "schema": {
       "$ref": "#/definitions/Route"
      }
     }
    ],
    "responses": {
     "202": {
      "description": "Ack",
      "schema": {
       "$ref": "#/definitions/Ack"
      }
     },
     "400": {
      "description": "ValidationError",
      "schema": {
       "$ref": "#/definitions/ValidationError"
      }
     }
    },
    "summary": "Sets the notification policy tree.",
    "tags": [
     "provisioning"
    ]
   }
  },
  "/api/provisioning/templates": {
   "get": {
    "operationId": "RouteGetTemplates",
    "responses": {
     "200": {
      "description": "MessageTemplate",
      "schema": {
       "$ref": "#/definitions/MessageTemplate"
      }
     },
     "400": {
      "description": "ValidationError",
      "schema": {
       "$ref": "#/definitions/ValidationError"
      }
     }
    },
    "summary": "Get all message templates.",
    "tags": [
     "provisioning"
    ]
   }
  },
  "/api/provisioning/templates/{name}": {
   "delete": {
    "operationId": "RouteDeleteTemplate",
    "parameters": [
     {
      "description": "Template Name",
      "in": "path",
      "name": "name",
      "required": true,
      "type": "string",
      "x-go-name": "Name"
     }
    ],
    "responses": {
     "204": {
      "description": "Ack",
      "schema": {
       "$ref": "#/definitions/Ack"
      }
     }
    },
    "summary": "Delete a template.",
    "tags": [
     "provisioning"
    ]
   },
   "get": {
    "operationId": "RouteGetTemplate",
    "parameters": [
     {
      "description": "Template Name",
      "in": "path",
      "name": "name",
      "required": true,
      "type": "string",
      "x-go-name": "Name"
     }
    ],
    "responses": {
     "200": {
      "description": "MessageTemplate",
      "schema": {
       "$ref": "#/definitions/MessageTemplate"
      }
     },
     "404": {
      "description": "NotFound",
      "schema": {
       "$ref": "#/definitions/NotFound"
      }
     }
    },
    "summary": "Get a message template.",
    "tags": [
     "provisioning"
    ]
   },
   "put": {
    "consumes": [
     "application/json"
    ],
    "operationId": "RoutePutTemplate",
    "parameters": [
     {
      "description": "Template Name",
      "in": "path",
      "name": "name",
      "required": true,
      "type": "string",
      "x-go-name": "Name"
     },
     {
      "in": "body",
      "name": "Body",
      "schema": {
       "$ref": "#/definitions/MessageTemplateContent"
      }
     }
    ],
    "responses": {
     "202": {
      "description": "Ack",
      "schema": {
       "$ref": "#/definitions/Ack"
      }
     },
     "400": {
      "description": "ValidationError",
      "schema": {
       "$ref": "#/definitions/ValidationError"
      }
     }
    },
    "summary": "Updates an existing template.",
    "tags": [
     "provisioning"
    ]
   }
  },
  "/api/ruler/grafana/api/v1/rules": {
   "get": {
    "description": "List rule groups",
    "operationId": "RouteGetGrafanaRulesConfig",
    "parameters": [
     {
      "in": "query",
      "name": "DashboardUID",
      "type": "string"
     },
     {
      "format": "int64",
      "in": "query",
      "name": "PanelID",
      "type": "integer"
     }
    ],
    "produces": [
     "application/json"
    ],
    "responses": {
     "202": {
      "description": "NamespaceConfigResponse",
      "schema": {
       "$ref": "#/definitions/NamespaceConfigResponse"
      }
     }
    },
    "tags": [
     "ruler"
    ]
   }
  },
  "/api/ruler/grafana/api/v1/rules/{Namespace}": {
   "delete": {
    "description": "Delete namespace",
    "operationId": "RouteDeleteNamespaceGrafanaRulesConfig",
    "parameters": [
     {
      "in": "path",
      "name": "Namespace",
      "required": true,
      "type": "string"
     }
    ],
    "responses": {
     "202": {
      "description": "Ack",
      "schema": {
       "$ref": "#/definitions/Ack"
      }
     }
    },
    "tags": [
     "ruler"
    ]
   },
   "get": {
    "description": "Get rule groups by namespace",
    "operationId": "RouteGetNamespaceGrafanaRulesConfig",
    "parameters": [
     {
      "in": "path",
      "name": "Namespace",
      "required": true,
      "type": "string"
     }
    ],
    "produces": [
     "application/json"
    ],
    "responses": {
     "202": {
      "description": "NamespaceConfigResponse",
      "schema": {
       "$ref": "#/definitions/NamespaceConfigResponse"
      }
     }
    },
    "tags": [
     "ruler"
    ]
   },
   "post": {
    "consumes": [
     "application/json",
     "application/yaml"
    ],
    "description": "Creates or updates a rule group",
    "operationId": "RoutePostNameGrafanaRulesConfig",
    "parameters": [
     {
      "in": "path",
      "name": "Namespace",
      "required": true,
      "type": "string"
     },
     {
      "in": "body",
      "name": "Body",
      "schema": {
       "$ref": "#/definitions/PostableRuleGroupConfig"
      }
     }
    ],
    "responses": {
     "202": {
      "description": "Ack",
      "schema": {
       "$ref": "#/definitions/Ack"
      }
     }
    },
    "tags": [
     "ruler"
    ]
   }
  },
  "/api/ruler/grafana/api/v1/rules/{Namespace}/{Groupname}": {
   "delete": {
    "description": "Delete rule group",
    "operationId": "RouteDeleteGrafanaRuleGroupConfig",
    "parameters": [
     {
      "in": "path",
      "name": "Namespace",
      "required": true,
      "type": "string"
     },
     {
      "in": "path",
      "name": "Groupname",
      "required": true,
      "type": "string"
     }
    ],
    "responses": {
     "202": {
      "description": "Ack",
      "schema": {
       "$ref": "#/definitions/Ack"
      }
     }
    },
    "tags": [
     "ruler"
    ]
   },
   "get": {
    "description": "Get rule group",
    "operationId": "RouteGetGrafanaRuleGroupConfig",
    "parameters": [
     {
      "in": "path",
      "name": "Namespace",
      "required": true,
      "type": "string"
     },
     {
      "in": "path",
      "name": "Groupname",
      "required": true,
      "type": "string"
     }
    ],
    "produces": [
     "application/json"
    ],
    "responses": {
     "202": {
      "description": "RuleGroupConfigResponse",
      "schema": {
       "$ref": "#/definitions/RuleGroupConfigResponse"
      }
     }
    },
    "tags": [
     "ruler"
    ]
   }
  },
  "/api/ruler/{DatasourceUID}/api/v1/rules": {
   "get": {
    "description": "List rule groups",
    "operationId": "RouteGetRulesConfig",
    "parameters": [
     {
      "description": "DatasoureUID should be the datasource UID identifier",
      "in": "path",
      "name": "DatasourceUID",
      "required": true,
      "type": "string"
     },
     {
      "in": "query",
      "name": "DashboardUID",
      "type": "string"
     },
     {
      "format": "int64",
      "in": "query",
      "name": "PanelID",
      "type": "integer"
     }
    ],
    "produces": [
     "application/json"
    ],
    "responses": {
     "202": {
      "description": "NamespaceConfigResponse",
      "schema": {
       "$ref": "#/definitions/NamespaceConfigResponse"
      }
     }
    },
    "tags": [
     "ruler"
    ]
   }
  },
  "/api/ruler/{DatasourceUID}/api/v1/rules/{Namespace}": {
   "delete": {
    "description": "Delete namespace",
    "operationId": "RouteDeleteNamespaceRulesConfig",
    "parameters": [
     {
      "description": "DatasoureUID should be the datasource UID identifier",
      "in": "path",
      "name": "DatasourceUID",
      "required": true,
      "type": "string"
     },
     {
      "in": "path",
      "name": "Namespace",
      "required": true,
      "type": "string"
     }
    ],
    "responses": {
     "202": {
      "description": "Ack",
      "schema": {
       "$ref": "#/definitions/Ack"
      }
     }
    },
    "tags": [
     "ruler"
    ]
   },
   "get": {
    "description": "Get rule groups by namespace",
    "operationId": "RouteGetNamespaceRulesConfig",
    "parameters": [
     {
      "description": "DatasoureUID should be the datasource UID identifier",
      "in": "path",
      "name": "DatasourceUID",
      "required": true,
      "type": "string"
     },
     {
      "in": "path",
      "name": "Namespace",
      "required": true,
      "type": "string"
     }
    ],
    "produces": [
     "application/json"
    ],
    "responses": {
     "202": {
      "description": "NamespaceConfigResponse",
      "schema": {
       "$ref": "#/definitions/NamespaceConfigResponse"
      }
     }
    },
    "tags": [
     "ruler"
    ]
   },
   "post": {
    "consumes": [
     "application/json",
     "application/yaml"
    ],
    "description": "Creates or updates a rule group",
    "operationId": "RoutePostNameRulesConfig",
    "parameters": [
     {
      "description": "DatasoureUID should be the datasource UID identifier",
      "in": "path",
      "name": "DatasourceUID",
      "required": true,
      "type": "string"
     },
     {
      "in": "path",
      "name": "Namespace",
      "required": true,
      "type": "string"
     },
     {
      "in": "body",
      "name": "Body",
      "schema": {
       "$ref": "#/definitions/PostableRuleGroupConfig"
      }
     }
    ],
    "responses": {
     "202": {
      "description": "Ack",
      "schema": {
       "$ref": "#/definitions/Ack"
      }
     }
    },
    "tags": [
     "ruler"
    ]
   }
  },
  "/api/ruler/{DatasourceUID}/api/v1/rules/{Namespace}/{Groupname}": {
   "delete": {
    "description": "Delete rule group",
    "operationId": "RouteDeleteRuleGroupConfig",
    "parameters": [
     {
      "description": "DatasoureUID should be the datasource UID identifier",
      "in": "path",
      "name": "DatasourceUID",
      "required": true,
      "type": "string"
     },
     {
      "in": "path",
      "name": "Namespace",
      "required": true,
      "type": "string"
     },
     {
      "in": "path",
      "name": "Groupname",
      "required": true,
      "type": "string"
     }
    ],
    "responses": {
     "202": {
      "description": "Ack",
      "schema": {
       "$ref": "#/definitions/Ack"
      }
     }
    },
    "tags": [
     "ruler"
    ]
   },
   "get": {
    "description": "Get rule group",
    "operationId": "RouteGetRulegGroupConfig",
    "parameters": [
     {
      "description": "DatasoureUID should be the datasource UID identifier",
      "in": "path",
      "name": "DatasourceUID",
      "required": true,
      "type": "string"
     },
     {
      "in": "path",
      "name": "Namespace",
      "required": true,
      "type": "string"
     },
     {
      "in": "path",
      "name": "Groupname",
      "required": true,
      "type": "string"
     }
    ],
    "produces": [
     "application/json"
    ],
    "responses": {
     "202": {
      "description": "RuleGroupConfigResponse",
      "schema": {
       "$ref": "#/definitions/RuleGroupConfigResponse"
      }
     }
    },
    "tags": [
     "ruler"
    ]
   }
  },
  "/api/v1/eval": {
   "post": {
    "consumes": [
     "application/json"
    ],
    "description": "Test rule",
    "operationId": "RouteEvalQueries",
    "parameters": [
     {
      "in": "body",
      "name": "Body",
      "schema": {
       "$ref": "#/definitions/EvalQueriesPayload"
      }
     }
    ],
    "produces": [
     "application/json"
    ],
    "responses": {
     "200": {
      "description": "EvalQueriesResponse",
      "schema": {
       "$ref": "#/definitions/EvalQueriesResponse"
      }
     }
    },
    "tags": [
     "testing"
    ]
   }
  },
  "/api/v1/ngalert/admin_config": {
   "delete": {
    "consumes": [
     "application/json"
    ],
    "operationId": "RouteDeleteNGalertConfig",
    "responses": {
     "200": {
      "description": "Ack",
      "schema": {
       "$ref": "#/definitions/Ack"
      }
     },
     "500": {
      "description": "Failure",
      "schema": {
       "$ref": "#/definitions/Failure"
      }
     }
    },
    "summary": "Deletes the NGalert configuration of the user's organization.",
    "tags": [
     "configuration"
    ]
   },
   "get": {
    "operationId": "RouteGetNGalertConfig",
    "produces": [
     "application/json"
    ],
    "responses": {
     "200": {
      "description": "GettableNGalertConfig",
      "schema": {
       "$ref": "#/definitions/GettableNGalertConfig"
      }
     },
     "404": {
      "description": "Failure",
      "schema": {
       "$ref": "#/definitions/Failure"
      }
     },
     "500": {
      "description": "Failure",
      "schema": {
       "$ref": "#/definitions/Failure"
      }
     }
    },
    "summary": "Get the NGalert configuration of the user's organization, returns 404 if no configuration is present.",
    "tags": [
     "configuration"
    ]
   },
   "post": {
    "consumes": [
     "application/json"
    ],
    "operationId": "RoutePostNGalertConfig",
    "parameters": [
     {
      "in": "body",
      "name": "Body",
      "schema": {
       "$ref": "#/definitions/PostableNGalertConfig"
      }
     }
    ],
    "responses": {
     "201": {
      "description": "Ack",
      "schema": {
       "$ref": "#/definitions/Ack"
      }
     },
     "400": {
      "description": "ValidationError",
      "schema": {
       "$ref": "#/definitions/ValidationError"
      }
     }
    },
    "summary": "Creates or updates the NGalert configuration of the user's organization. If no value is sent for alertmanagersChoice, it defaults to \"all\".",
    "tags": [
     "configuration"
    ]
   }
  },
  "/api/v1/ngalert/alertmanagers": {
   "get": {
    "operationId": "RouteGetAlertmanagers",
    "produces": [
     "application/json"
    ],
    "responses": {
     "200": {
      "description": "GettableAlertmanagers",
      "schema": {
       "$ref": "#/definitions/GettableAlertmanagers"
      }
     }
    },
    "summary": "Get the discovered and dropped Alertmanagers of the user's organization based on the specified configuration.",
    "tags": [
     "configuration"
    ]
   }
  },
  "/api/v1/rule/test/grafana": {
   "post": {
    "consumes": [
     "application/json"
    ],
    "description": "Test a rule against Grafana ruler",
    "operationId": "RouteTestRuleGrafanaConfig",
    "parameters": [
     {
      "in": "body",
      "name": "Body",
      "schema": {
       "$ref": "#/definitions/TestRulePayload"
      }
     }
    ],
    "produces": [
     "application/json"
    ],
    "responses": {
     "200": {
      "description": "TestRuleResponse",
      "schema": {
       "$ref": "#/definitions/TestRuleResponse"
      }
     }
    },
    "tags": [
     "testing"
    ]
   }
  },
  "/api/v1/rule/test/{DatasourceUID}": {
   "post": {
    "consumes": [
     "application/json"
    ],
    "description": "Test a rule against external data source ruler",
    "operationId": "RouteTestRuleConfig",
    "parameters": [
     {
      "description": "DatasoureUID should be the datasource UID identifier",
      "in": "path",
      "name": "DatasourceUID",
      "required": true,
      "type": "string"
     },
     {
      "in": "body",
      "name": "Body",
      "schema": {
       "$ref": "#/definitions/TestRulePayload"
      }
     }
    ],
    "produces": [
     "application/json"
    ],
    "responses": {
     "200": {
      "description": "TestRuleResponse",
      "schema": {
       "$ref": "#/definitions/TestRuleResponse"
      }
     }
    },
    "tags": [
     "testing"
    ]
   }
  }
 },
 "produces": [
  "application/json"
 ],
 "schemes": [
  "http",
  "https"
 ],
 "securityDefinitions": {
  "basic": {
   "type": "basic"
  }
 },
 "swagger": "2.0"
}<|MERGE_RESOLUTION|>--- conflicted
+++ resolved
@@ -2923,6 +2923,7 @@
    "x-go-package": "github.com/prometheus/alertmanager/timeinterval"
   },
   "URL": {
+   "description": "The general form represented is:\n\n[scheme:][//[userinfo@]host][/]path[?query][#fragment]\n\nURLs that do not start with a slash after the scheme are interpreted as:\n\nscheme:opaque[?query][#fragment]\n\nNote that the Path field is stored in decoded form: /%47%6f%2f becomes /Go/.\nA consequence is that it is impossible to tell which slashes in the Path were\nslashes in the raw URL and which were %2f. This distinction is rarely important,\nbut when it is, the code should use RawPath, an optional field which only gets\nset if the default encoding is different from Path.\n\nURL's String method uses the EscapedPath method to obtain the path. See the\nEscapedPath method for more details.",
    "properties": {
     "ForceQuery": {
      "type": "boolean"
@@ -2955,9 +2956,9 @@
      "$ref": "#/definitions/Userinfo"
     }
    },
-   "title": "URL is a custom URL type that allows validation at configuration load time.",
-   "type": "object",
-   "x-go-package": "github.com/prometheus/common/config"
+   "title": "A URL represents a parsed URL (technically, a URI reference).",
+   "type": "object",
+   "x-go-package": "net/url"
   },
   "Userinfo": {
    "description": "The Userinfo type is an immutable encapsulation of username and\npassword details for a URL. An existing Userinfo value is guaranteed\nto have a username set (potentially empty, as allowed by RFC 2396),\nand optionally a password.",
@@ -3154,7 +3155,6 @@
    "x-go-package": "github.com/prometheus/alertmanager/api/v2/models"
   },
   "alertGroup": {
-   "description": "AlertGroup alert group",
    "properties": {
     "alerts": {
      "description": "alerts",
@@ -3176,15 +3176,16 @@
     "labels",
     "receiver"
    ],
-   "type": "object"
+   "type": "object",
+   "x-go-name": "AlertGroup",
+   "x-go-package": "github.com/prometheus/alertmanager/api/v2/models"
   },
   "alertGroups": {
+   "description": "AlertGroups alert groups",
    "items": {
     "$ref": "#/definitions/alertGroup"
    },
-   "type": "array",
-   "x-go-name": "AlertGroups",
-   "x-go-package": "github.com/prometheus/alertmanager/api/v2/models"
+   "type": "array"
   },
   "alertStatus": {
    "description": "AlertStatus alert status",
@@ -3366,15 +3367,13 @@
    "type": "object"
   },
   "gettableAlerts": {
+   "description": "GettableAlerts gettable alerts",
    "items": {
     "$ref": "#/definitions/gettableAlert"
    },
-   "type": "array",
-   "x-go-name": "GettableAlerts",
-   "x-go-package": "github.com/prometheus/alertmanager/api/v2/models"
+   "type": "array"
   },
   "gettableSilence": {
-   "description": "GettableSilence gettable silence",
    "properties": {
     "comment": {
      "description": "comment",
@@ -3426,7 +3425,9 @@
     "status",
     "updatedAt"
    ],
-   "type": "object"
+   "type": "object",
+   "x-go-name": "GettableSilence",
+   "x-go-package": "github.com/prometheus/alertmanager/api/v2/models"
   },
   "gettableSilences": {
    "items": {
@@ -3563,7 +3564,6 @@
    "x-go-package": "github.com/prometheus/alertmanager/api/v2/models"
   },
   "postableSilence": {
-   "description": "PostableSilence postable silence",
    "properties": {
     "comment": {
      "description": "comment",
@@ -3603,7 +3603,9 @@
     "matchers",
     "startsAt"
    ],
-   "type": "object"
+   "type": "object",
+   "x-go-name": "PostableSilence",
+   "x-go-package": "github.com/prometheus/alertmanager/api/v2/models"
   },
   "receiver": {
    "description": "Receiver receiver",
@@ -5084,23 +5086,6 @@
     "consumes": [
      "application/json"
     ],
-<<<<<<< HEAD
-    "operationId": "RouteDeleteContactpoints",
-    "parameters": [
-     {
-      "description": "ContactPointUID should be the contact point UID identifier",
-      "in": "path",
-      "name": "ID",
-      "required": true,
-      "type": "string"
-     }
-    ],
-    "responses": {
-     "202": {
-      "description": "Ack",
-      "schema": {
-       "$ref": "#/definitions/Ack"
-=======
     "operationId": "RoutePutMuteTiming",
     "parameters": [
      {
@@ -5124,7 +5109,6 @@
       "description": "MuteTimeInterval",
       "schema": {
        "$ref": "#/definitions/MuteTimeInterval"
->>>>>>> 46d65739
       }
      },
      "400": {
