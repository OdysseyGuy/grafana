import { css, cx } from '@emotion/css';
import React, { useState, useEffect } from 'react';

import { GrafanaTheme2, StandardEditorProps } from '@grafana/data';
import { Button, Field, IconButton, useStyles2 } from '@grafana/ui';
import { FieldNamePicker } from '@grafana/ui/src/components/MatchersUI/FieldNamePicker';
import { LayerName } from 'app/core/components/Layers/LayerName';
import { ColorDimensionEditor, ScaleDimensionEditor } from 'app/features/dimensions/editors';

<<<<<<< HEAD
import { PanelOptions, ScatterSeriesConfig, defaultPanelFieldConfig } from './panelcfg.gen';
=======
import { Options, ScatterSeriesConfig, defaultScatterFieldConfig } from './types';
>>>>>>> 33fd83f7

export const ManualEditor = ({
  value,
  onChange,
  context,
}: StandardEditorProps<ScatterSeriesConfig[], any, Options>) => {
  const [selected, setSelected] = useState(0);
  const style = useStyles2(getStyles);

  const onFieldChange = (val: any | undefined, index: number, field: string) => {
    onChange(
      value.map((obj, i) => {
        if (i === index) {
          return { ...obj, [field]: val };
        }
        return obj;
      })
    );
  };

  const createNewSeries = () => {
    onChange([
      ...value,
      {
        pointColor: {} as any,
        pointSize: defaultPanelFieldConfig.pointSize,
      },
    ]);
    setSelected(value.length);
  };

  // Component-did-mount callback to check if a new series should be created
  useEffect(() => {
    if (!value?.length) {
      createNewSeries(); // adds a new series
    }
    // eslint-disable-next-line react-hooks/exhaustive-deps
  }, []);

  const onSeriesDelete = (index: number) => {
    onChange(value.filter((_, i) => i !== index));
  };

  // const { options } = context;

  const getRowStyle = (index: number) => {
    return index === selected ? `${style.row} ${style.sel}` : style.row;
  };

  return (
    <>
      <Button icon="plus" size="sm" variant="secondary" onClick={createNewSeries} className={style.marginBot}>
        Add series
      </Button>

      <div className={style.marginBot}>
        {value.map((series, index) => {
          return (
            <div key={`series/${index}`} className={getRowStyle(index)} onMouseDown={() => setSelected(index)}>
              <LayerName
                name={series.name ?? `Series ${index + 1}`}
                onChange={(v) => onFieldChange(v, index, 'name')}
              />

              <IconButton
                name="trash-alt"
                title={'remove'}
                className={cx(style.actionIcon)}
                onClick={() => onSeriesDelete(index)}
              />
            </div>
          );
        })}
      </div>

      {selected >= 0 && value[selected] && (
        <>
          <div key={`series/${selected}`}>
            <Field label={'X Field'}>
              <FieldNamePicker
                value={value[selected].x ?? ''}
                context={context}
                onChange={(field) => onFieldChange(field, selected, 'x')}
                item={{} as any}
              />
            </Field>
            <Field label={'Y Field'}>
              <FieldNamePicker
                value={value[selected].y ?? ''}
                context={context}
                onChange={(field) => onFieldChange(field, selected, 'y')}
                item={{} as any}
              />
            </Field>
            <Field label={'Point color'}>
              <ColorDimensionEditor
                value={value[selected].pointColor!}
                context={context}
                onChange={(field) => onFieldChange(field, selected, 'pointColor')}
                item={{} as any}
              />
            </Field>
            <Field label={'Point size'}>
              <ScaleDimensionEditor
                value={value[selected].pointSize!}
                context={context}
                onChange={(field) => onFieldChange(field, selected, 'pointSize')}
                item={{ settings: { min: 1, max: 100 } } as any}
              />
            </Field>
          </div>
        </>
      )}
    </>
  );
};

const getStyles = (theme: GrafanaTheme2) => ({
  marginBot: css`
    margin-bottom: 20px;
  `,
  row: css`
    padding: ${theme.spacing(0.5, 1)};
    border-radius: ${theme.shape.borderRadius(1)};
    background: ${theme.colors.background.secondary};
    min-height: ${theme.spacing(4)};
    display: flex;
    align-items: center;
    justify-content: space-between;
    margin-bottom: 3px;
    cursor: pointer;

    border: 1px solid ${theme.components.input.borderColor};
    &:hover {
      border: 1px solid ${theme.components.input.borderHover};
    }
  `,
  sel: css`
    border: 1px solid ${theme.colors.primary.border};
    &:hover {
      border: 1px solid ${theme.colors.primary.border};
    }
  `,
  actionIcon: css`
    color: ${theme.colors.text.secondary};
    &:hover {
      color: ${theme.colors.text};
    }
  `,
});<|MERGE_RESOLUTION|>--- conflicted
+++ resolved
@@ -7,11 +7,7 @@
 import { LayerName } from 'app/core/components/Layers/LayerName';
 import { ColorDimensionEditor, ScaleDimensionEditor } from 'app/features/dimensions/editors';
 
-<<<<<<< HEAD
-import { PanelOptions, ScatterSeriesConfig, defaultPanelFieldConfig } from './panelcfg.gen';
-=======
-import { Options, ScatterSeriesConfig, defaultScatterFieldConfig } from './types';
->>>>>>> 33fd83f7
+import { Options, ScatterSeriesConfig, defaultFieldConfig } from './panelcfg.gen';
 
 export const ManualEditor = ({
   value,
@@ -37,7 +33,7 @@
       ...value,
       {
         pointColor: {} as any,
-        pointSize: defaultPanelFieldConfig.pointSize,
+        pointSize: defaultFieldConfig.pointSize,
       },
     ]);
     setSelected(value.length);
