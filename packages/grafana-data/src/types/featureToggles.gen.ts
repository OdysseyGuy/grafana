--- conflicted
+++ resolved
@@ -100,9 +100,6 @@
   lokiPredefinedOperations?: boolean;
   pluginsFrontendSandbox?: boolean;
   sqlDatasourceDatabaseSelection?: boolean;
-<<<<<<< HEAD
+  cloudWatchLogsMonacoEditor?: boolean;
   pluginsRemoteAngularDetectionPatterns?: boolean;
-=======
-  cloudWatchLogsMonacoEditor?: boolean;
->>>>>>> 8bb8b9b2
 }