--- conflicted
+++ resolved
@@ -208,19 +208,12 @@
     var currentUrl = this.urls.shift();
     this.urls.push(currentUrl);
 
-<<<<<<< HEAD
-    var params: any = {
-      u: this.username,
-      p: this.password,
-    };
-=======
     var params: any = {};
 
-    if (self.username) {
-      params.username =  self.username;
-      params.password =  self.password;
-    }
->>>>>>> eaba985f
+    if (this.username) {
+      params.username =  this.username;
+      params.password =  this.password;
+    }
 
     if (options && options.database) {
       params.db = options.database;
