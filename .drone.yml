---
kind: pipeline
type: docker
name: test-pr

platform:
  os: linux
  arch: amd64

steps:
<<<<<<< HEAD
- name: restore-cache-yarn
  pull: always
  image: jduchesnegrafana/drone-cache:v1.2.0-rc0-dirtytest
  settings:
    backend: gcs
    bucket: test-julien
    cache_key: test123
    json_key:
      from_secret: tf_google_credentials
    local_root: /cache
    mount:
    - yarn
    restore: true
  volumes:
  - name: cache
    path: /cache
=======
- name: identify-runner
  image: alpine:3.14.2
  commands:
  - echo $DRONE_RUNNER_NAME

- name: initialize
  image: grafana/build-container:1.4.3
  commands:
  - mkdir -p bin
  - curl -fL -o bin/grabpl https://grafana-downloads.storage.googleapis.com/grafana-build-pipeline/v2.4.8/grabpl
  - chmod +x bin/grabpl
  - ./bin/grabpl verify-drone
  - make gen-go
  - yarn install --frozen-lockfile --no-progress
  environment:
    DOCKERIZE_VERSION: 0.6.1

- name: codespell
  image: grafana/build-container:1.4.3
  commands:
  - "echo -e \"unknwon\nreferer\nerrorstring\neror\niam\nwan\" > words_to_ignore.txt"
  - codespell -I words_to_ignore.txt docs/
  depends_on:
  - initialize

- name: shellcheck
  image: grafana/build-container:1.4.3
  commands:
  - ./bin/grabpl shellcheck
  depends_on:
  - initialize

- name: lint-backend
  image: grafana/build-container:1.4.3
  commands:
  - ./bin/grabpl lint-backend --edition oss
  environment:
    CGO_ENABLED: 1
  depends_on:
  - initialize

- name: lint-frontend
  image: grafana/build-container:1.4.3
  commands:
  - yarn run prettier:check
  - yarn run lint
  - yarn run typecheck
  - yarn run check-strict
  environment:
    TEST_MAX_WORKERS: 50%
  depends_on:
  - initialize

- name: test-backend
  image: grafana/build-container:1.4.3
  commands:
  - "[ $(grep FocusConvey -R pkg | wc -l) -eq \"0\" ] || exit 1"
  - ./bin/grabpl test-backend --edition oss
  - ./bin/grabpl integration-tests --edition oss
  depends_on:
  - lint-backend

- name: test-frontend
  image: grafana/build-container:1.4.3
  commands:
  - yarn run ci:test-frontend
  environment:
    TEST_MAX_WORKERS: 50%
  depends_on:
  - lint-frontend

- name: build-backend
  image: grafana/build-container:1.4.3
  commands:
  - ./bin/grabpl build-backend --jobs 8 --edition oss --build-id ${DRONE_BUILD_NUMBER} --variants linux-x64,linux-x64-musl,osx64,win64,armv6 --no-pull-enterprise
  depends_on:
  - test-backend

- name: build-frontend
  image: grafana/build-container:1.4.3
  commands:
  - ./bin/grabpl build-frontend --jobs 8 --no-install-deps --edition oss --build-id ${DRONE_BUILD_NUMBER} --no-pull-enterprise
  depends_on:
  - test-frontend

- name: build-plugins
  image: grafana/build-container:1.4.3
  commands:
  - ./bin/grabpl build-plugins --jobs 8 --edition oss --no-install-deps
  depends_on:
  - lint-backend

- name: validate-scuemata
  image: grafana/build-container:1.4.3
  commands:
  - ./bin/linux-amd64/grafana-cli cue validate-schema --grafana-root .
  depends_on:
  - build-backend

- name: gen-version
  image: grafana/build-container:1.4.3
  commands:
  - ./bin/grabpl gen-version --build-id ${DRONE_BUILD_NUMBER}
  depends_on:
  - build-plugins
  - build-backend
  - build-frontend
  - codespell
  - shellcheck

- name: package
  image: grafana/build-container:1.4.3
  commands:
  - . scripts/build/gpg-test-vars.sh && ./bin/grabpl package --jobs 8 --edition oss --build-id ${DRONE_BUILD_NUMBER} --no-pull-enterprise --variants linux-x64,linux-x64-musl,osx64,win64,armv6
  depends_on:
  - gen-version

- name: end-to-end-tests-server
  image: grafana/build-container:1.4.3
  detach: true
  commands:
  - ./e2e/start-server
  environment:
    PORT: 3001
  depends_on:
  - package

- name: end-to-end-tests
  image: grafana/ci-e2e:12.19.0-1
  commands:
  - ./node_modules/.bin/cypress install
  - ./bin/grabpl e2e-tests --port 3001
  environment:
    HOST: end-to-end-tests-server
  depends_on:
  - end-to-end-tests-server

- name: build-storybook
  image: grafana/build-container:1.4.3
  commands:
  - yarn storybook:build
  - ./bin/grabpl verify-storybook
  environment:
    NODE_OPTIONS: --max_old_space_size=4096
  depends_on:
  - package

- name: test-a11y-frontend-pr
  image: buildkite/puppeteer
  commands:
  - yarn wait-on http://$HOST:$PORT
  - yarn -s test:accessibility-pr
  environment:
    GRAFANA_MISC_STATS_API_KEY:
      from_secret: grafana_misc_stats_api_key
    HOST: end-to-end-tests-server
    PORT: 3001
  failure: ignore
  depends_on:
  - end-to-end-tests-server

- name: build-frontend-docs
  image: grafana/build-container:1.4.3
  commands:
  - ./scripts/ci-reference-docs-lint.sh ci
  depends_on:
  - build-frontend

- name: build-docs-website
  image: grafana/docs-base:latest
  commands:
  - mkdir -p /hugo/content/docs/grafana
  - cp -r docs/sources/* /hugo/content/docs/grafana/latest/
  - cd /hugo && make prod
  depends_on:
  - build-frontend-docs

- name: copy-packages-for-docker
  image: grafana/build-container:1.4.3
  commands:
  - ls dist/*.tar.gz*
  - cp dist/*.tar.gz* packaging/docker/
  depends_on:
  - end-to-end-tests-server

- name: build-docker-images
  image: grafana/drone-grafana-docker:0.3.2
  settings:
    archs: amd64
    dry_run: true
    edition: oss
  depends_on:
  - copy-packages-for-docker

- name: postgres-integration-tests
  image: grafana/build-container:1.4.3
  commands:
  - apt-get update
  - apt-get install -yq postgresql-client
  - dockerize -wait tcp://postgres:5432 -timeout 120s
  - psql -p 5432 -h postgres -U grafanatest -d grafanatest -f devenv/docker/blocks/postgres_tests/setup.sql
  - go clean -testcache
  - ./bin/grabpl integration-tests --database postgres
  environment:
    GRAFANA_TEST_DB: postgres
    PGPASSWORD: grafanatest
    POSTGRES_HOST: postgres
  depends_on:
  - test-backend
  - test-frontend

- name: mysql-integration-tests
  image: grafana/build-container:1.4.3
  commands:
  - apt-get update
  - apt-get install -yq default-mysql-client
  - dockerize -wait tcp://mysql:3306 -timeout 120s
  - cat devenv/docker/blocks/mysql_tests/setup.sql | mysql -h mysql -P 3306 -u root -prootpass
  - go clean -testcache
  - ./bin/grabpl integration-tests --database mysql
  environment:
    GRAFANA_TEST_DB: mysql
    MYSQL_HOST: mysql
  depends_on:
  - test-backend
  - test-frontend

services:
- name: postgres
  image: postgres:12.3-alpine
  environment:
    POSTGRES_DB: grafanatest
    POSTGRES_PASSWORD: grafanatest
    POSTGRES_USER: grafanatest

- name: mysql
  image: mysql:5.6.48
  environment:
    MYSQL_DATABASE: grafana_tests
    MYSQL_PASSWORD: password
    MYSQL_ROOT_PASSWORD: rootpass
    MYSQL_USER: grafana

node:
  type: no-parallel

trigger:
  event:
  - pull_request

---
kind: pipeline
type: docker
name: build-main

platform:
  os: linux
  arch: amd64

steps:
- name: identify-runner
  image: alpine:3.14.2
  commands:
  - echo $DRONE_RUNNER_NAME

- name: initialize
  image: grafana/build-container:1.4.3
  commands:
  - mkdir -p bin
  - curl -fL -o bin/grabpl https://grafana-downloads.storage.googleapis.com/grafana-build-pipeline/v2.4.8/grabpl
  - chmod +x bin/grabpl
  - ./bin/grabpl verify-drone
  - make gen-go
  - yarn install --frozen-lockfile --no-progress
  environment:
    DOCKERIZE_VERSION: 0.6.1

- name: trigger-enterprise-downstream
  image: grafana/drone-downstream
  settings:
    params:
    - SOURCE_BUILD_NUMBER=${DRONE_BUILD_NUMBER}
    - SOURCE_COMMIT=${DRONE_COMMIT}
    repositories:
    - grafana/grafana-enterprise@main
    server: https://drone.grafana.net
    token:
      from_secret: drone_token

- name: codespell
  image: grafana/build-container:1.4.3
  commands:
  - "echo -e \"unknwon\nreferer\nerrorstring\neror\niam\nwan\" > words_to_ignore.txt"
  - codespell -I words_to_ignore.txt docs/
  depends_on:
  - initialize

- name: shellcheck
  image: grafana/build-container:1.4.3
  commands:
  - ./bin/grabpl shellcheck
  depends_on:
  - initialize

- name: lint-backend
  image: grafana/build-container:1.4.3
  commands:
  - ./bin/grabpl lint-backend --edition oss
  environment:
    CGO_ENABLED: 1
  depends_on:
  - initialize

- name: lint-frontend
  image: grafana/build-container:1.4.3
  commands:
  - yarn run prettier:check
  - yarn run lint
  - yarn run typecheck
  - yarn run check-strict
  environment:
    TEST_MAX_WORKERS: 50%
  depends_on:
  - initialize

- name: test-backend
  image: grafana/build-container:1.4.3
  commands:
  - "[ $(grep FocusConvey -R pkg | wc -l) -eq \"0\" ] || exit 1"
  - ./bin/grabpl test-backend --edition oss
  - ./bin/grabpl integration-tests --edition oss
  depends_on:
  - lint-backend

- name: test-frontend
  image: grafana/build-container:1.4.3
  commands:
  - yarn run ci:test-frontend
  environment:
    TEST_MAX_WORKERS: 50%
  depends_on:
  - lint-frontend

- name: build-backend
  image: grafana/build-container:1.4.3
  commands:
  - ./bin/grabpl build-backend --jobs 8 --edition oss --build-id ${DRONE_BUILD_NUMBER} --no-pull-enterprise
  depends_on:
  - test-backend

- name: build-frontend
  image: grafana/build-container:1.4.3
  commands:
  - ./bin/grabpl build-frontend --jobs 8 --no-install-deps --edition oss --build-id ${DRONE_BUILD_NUMBER} --no-pull-enterprise
  depends_on:
  - test-frontend

- name: build-plugins
  image: grafana/build-container:1.4.3
  commands:
  - ./bin/grabpl build-plugins --jobs 8 --edition oss --no-install-deps --sign --signing-admin
  environment:
    GRAFANA_API_KEY:
      from_secret: grafana_api_key
  depends_on:
  - lint-backend

- name: validate-scuemata
  image: grafana/build-container:1.4.3
  commands:
  - ./bin/linux-amd64/grafana-cli cue validate-schema --grafana-root .
  depends_on:
  - build-backend

- name: gen-version
  image: grafana/build-container:1.4.3
  commands:
  - ./bin/grabpl gen-version --build-id ${DRONE_BUILD_NUMBER}
  depends_on:
  - build-plugins
  - build-backend
  - build-frontend
  - codespell
  - shellcheck

- name: package
  image: grafana/build-container:1.4.3
  commands:
  - ./bin/grabpl package --jobs 8 --edition oss --build-id ${DRONE_BUILD_NUMBER} --no-pull-enterprise --sign
  environment:
    GITHUB_TOKEN:
      from_secret: github_token
    GPG_KEY_PASSWORD:
      from_secret: gpg_key_password
    GPG_PRIV_KEY:
      from_secret: gpg_priv_key
    GPG_PUB_KEY:
      from_secret: gpg_pub_key
    GRAFANA_API_KEY:
      from_secret: grafana_api_key
  depends_on:
  - gen-version

- name: end-to-end-tests-server
  image: grafana/build-container:1.4.3
  detach: true
  commands:
  - ./e2e/start-server
  environment:
    PORT: 3001
  depends_on:
  - package

- name: end-to-end-tests
  image: grafana/ci-e2e:12.19.0-1
  commands:
  - ./node_modules/.bin/cypress install
  - ./bin/grabpl e2e-tests --port 3001
  environment:
    HOST: end-to-end-tests-server
  depends_on:
  - end-to-end-tests-server

- name: build-storybook
  image: grafana/build-container:1.4.3
  commands:
  - yarn storybook:build
  - ./bin/grabpl verify-storybook
  environment:
    NODE_OPTIONS: --max_old_space_size=4096
  depends_on:
  - package

- name: publish-storybook
  image: grafana/grafana-ci-deploy:1.3.1
  commands:
  - printenv GCP_KEY | base64 -d > /tmp/gcpkey.json
  - gcloud auth activate-service-account --key-file=/tmp/gcpkey.json
  - gsutil -m rsync -d -r ./packages/grafana-ui/dist/storybook gs://grafana-storybook/canary
  environment:
    GCP_KEY:
      from_secret: gcp_key
  depends_on:
  - build-storybook
  - end-to-end-tests

- name: test-a11y-frontend
  image: buildkite/puppeteer
  commands:
  - yarn wait-on http://$HOST:$PORT
  - yarn -s test:accessibility --json > pa11y-ci-results.json
  environment:
    GRAFANA_MISC_STATS_API_KEY:
      from_secret: grafana_misc_stats_api_key
    HOST: end-to-end-tests-server
    PORT: 3001
  failure: ignore
  depends_on:
  - end-to-end-tests-server

- name: publish-frontend-metrics
  image: grafana/build-container:1.4.3
  commands:
  - ./scripts/ci-frontend-metrics.sh | ./bin/grabpl publish-metrics $${GRAFANA_MISC_STATS_API_KEY}
  environment:
    GRAFANA_MISC_STATS_API_KEY:
      from_secret: grafana_misc_stats_api_key
  failure: ignore
  depends_on:
  - test-a11y-frontend

- name: build-frontend-docs
  image: grafana/build-container:1.4.3
  commands:
  - ./scripts/ci-reference-docs-lint.sh ci
  depends_on:
  - build-frontend

- name: copy-packages-for-docker
  image: grafana/build-container:1.4.3
  commands:
  - ls dist/*.tar.gz*
  - cp dist/*.tar.gz* packaging/docker/
  depends_on:
  - end-to-end-tests-server

- name: build-docker-images
  image: grafana/drone-grafana-docker:0.3.2
  settings:
    edition: oss
    password:
      from_secret: docker_password
    username:
      from_secret: docker_user
  depends_on:
  - copy-packages-for-docker

- name: build-docker-images-ubuntu
  image: grafana/drone-grafana-docker:0.3.2
  settings:
    edition: oss
    password:
      from_secret: docker_password
    ubuntu: true
    username:
      from_secret: docker_user
  depends_on:
  - copy-packages-for-docker

- name: postgres-integration-tests
  image: grafana/build-container:1.4.3
  commands:
  - apt-get update
  - apt-get install -yq postgresql-client
  - dockerize -wait tcp://postgres:5432 -timeout 120s
  - psql -p 5432 -h postgres -U grafanatest -d grafanatest -f devenv/docker/blocks/postgres_tests/setup.sql
  - go clean -testcache
  - ./bin/grabpl integration-tests --database postgres
  environment:
    GRAFANA_TEST_DB: postgres
    PGPASSWORD: grafanatest
    POSTGRES_HOST: postgres
  depends_on:
  - test-backend
  - test-frontend

- name: mysql-integration-tests
  image: grafana/build-container:1.4.3
  commands:
  - apt-get update
  - apt-get install -yq default-mysql-client
  - dockerize -wait tcp://mysql:3306 -timeout 120s
  - cat devenv/docker/blocks/mysql_tests/setup.sql | mysql -h mysql -P 3306 -u root -prootpass
  - go clean -testcache
  - ./bin/grabpl integration-tests --database mysql
  environment:
    GRAFANA_TEST_DB: mysql
    MYSQL_HOST: mysql
  depends_on:
  - test-backend
  - test-frontend

- name: release-canary-npm-packages
  image: grafana/build-container:1.4.3
  commands:
  - ./scripts/circle-release-canary-packages.sh
  environment:
    GITHUB_PACKAGE_TOKEN:
      from_secret: github_package_token
  depends_on:
  - end-to-end-tests

- name: upload-packages
  image: grafana/grafana-ci-deploy:1.3.1
  commands:
  - ./bin/grabpl upload-packages --edition oss --packages-bucket grafana-downloads
  environment:
    GCP_GRAFANA_UPLOAD_KEY:
      from_secret: gcp_key
  depends_on:
  - end-to-end-tests
  - mysql-integration-tests
  - postgres-integration-tests

- name: upload-cdn-assets
  image: grafana/grafana-ci-deploy:1.3.1
  commands:
  - ./bin/grabpl upload-cdn --edition oss --bucket "grafana-static-assets"
  environment:
    GCP_GRAFANA_UPLOAD_KEY:
      from_secret: gcp_key
  depends_on:
  - end-to-end-tests-server

services:
- name: postgres
  image: postgres:12.3-alpine
  environment:
    POSTGRES_DB: grafanatest
    POSTGRES_PASSWORD: grafanatest
    POSTGRES_USER: grafanatest

- name: mysql
  image: mysql:5.6.48
  environment:
    MYSQL_DATABASE: grafana_tests
    MYSQL_PASSWORD: password
    MYSQL_ROOT_PASSWORD: rootpass
    MYSQL_USER: grafana

node:
  type: no-parallel

trigger:
  branch:
  - main
  event:
  - push

---
kind: pipeline
type: docker
name: windows-main

platform:
  os: windows
  arch: amd64
  version: 1809

steps:
- name: identify-runner
  image: mcr.microsoft.com/windows:1809
  commands:
  - echo $env:DRONE_RUNNER_NAME

- name: initialize
  image: grafana/ci-wix:0.1.1
  commands:
  - $$ProgressPreference = "SilentlyContinue"
  - Invoke-WebRequest https://grafana-downloads.storage.googleapis.com/grafana-build-pipeline/v2.4.8/windows/grabpl.exe -OutFile grabpl.exe

- name: build-windows-installer
  image: grafana/ci-wix:0.1.1
  commands:
  - $$gcpKey = $$env:GCP_KEY
  - "[System.Text.Encoding]::UTF8.GetString([System.Convert]::FromBase64String($$gcpKey)) > gcpkey.json"
  - dos2unix gcpkey.json
  - gcloud auth activate-service-account --key-file=gcpkey.json
  - rm gcpkey.json
  - cp C:\App\nssm-2.24.zip .
  - .\grabpl.exe windows-installer --edition oss --build-id $$env:DRONE_BUILD_NUMBER
  - $$fname = ((Get-Childitem grafana*.msi -name) -split "`n")[0]
  - gsutil cp $$fname gs://grafana-downloads/oss/main/
  - gsutil cp "$$fname.sha256" gs://grafana-downloads/oss/main/
  environment:
    GCP_KEY:
      from_secret: gcp_key
  depends_on:
  - initialize

trigger:
  branch:
  - main
  event:
  - push

depends_on:
- build-main

---
kind: pipeline
type: docker
name: publish-main

platform:
  os: linux
  arch: amd64

steps:
- name: identify-runner
  image: alpine:3.14.2
  commands:
  - echo $DRONE_RUNNER_NAME

- name: initialize
  image: grafana/build-container:1.4.3
  commands:
  - mkdir -p bin
  - curl -fL -o bin/grabpl https://grafana-downloads.storage.googleapis.com/grafana-build-pipeline/v2.4.8/grabpl
  - chmod +x bin/grabpl
  - ./bin/grabpl verify-drone
  - make gen-go
  environment:
    DOCKERIZE_VERSION: 0.6.1

- name: publish-packages-oss
  image: grafana/grafana-ci-deploy:1.3.1
  commands:
  - printenv GCP_KEY | base64 -d > /tmp/gcpkey.json
  - ./bin/grabpl publish-packages --edition oss --gcp-key /tmp/gcpkey.json --build-id ${DRONE_BUILD_NUMBER}
  environment:
    GCP_KEY:
      from_secret: gcp_key
    GPG_KEY_PASSWORD:
      from_secret: gpg_key_password
    GPG_PRIV_KEY:
      from_secret: gpg_priv_key
    GPG_PUB_KEY:
      from_secret: gpg_pub_key
    GRAFANA_COM_API_KEY:
      from_secret: grafana_api_key
  depends_on:
  - initialize

node:
  type: no-parallel

trigger:
  branch:
  - main
  event:
  - push

depends_on:
- build-main
- windows-main

---
kind: pipeline
type: docker
name: notify-main

platform:
  os: linux
  arch: amd64

steps:
- name: slack
  image: plugins/slack
  settings:
    channel: grafana-ci-notifications
    template: "Build {{build.number}} failed for commit: <https://github.com/{{repo.owner}}/{{repo.name}}/commit/{{build.commit}}|{{ truncate build.commit 8 }}>: {{build.link}}\nBranch: <https://github.com/{{ repo.owner }}/{{ repo.name }}/commits/{{ build.branch }}|{{ build.branch }}>\nAuthor: {{build.author}}"
    webhook:
      from_secret: slack_webhook

trigger:
  branch:
  - main
  event:
  - push
  status:
  - failure

depends_on:
- build-main
- windows-main
- publish-main

---
kind: pipeline
type: docker
name: oss-build-release

platform:
  os: linux
  arch: amd64

steps:
- name: identify-runner
  image: alpine:3.14.2
  commands:
  - echo $DRONE_RUNNER_NAME

- name: initialize
  image: grafana/build-container:1.4.3
  commands:
  - mkdir -p bin
  - curl -fL -o bin/grabpl https://grafana-downloads.storage.googleapis.com/grafana-build-pipeline/v2.4.8/grabpl
  - chmod +x bin/grabpl
  - ./bin/grabpl verify-drone
  - make gen-go
  - ./bin/grabpl verify-version ${DRONE_TAG}
  - yarn install --frozen-lockfile --no-progress
  environment:
    DOCKERIZE_VERSION: 0.6.1

- name: codespell
  image: grafana/build-container:1.4.3
  commands:
  - "echo -e \"unknwon\nreferer\nerrorstring\neror\niam\nwan\" > words_to_ignore.txt"
  - codespell -I words_to_ignore.txt docs/
  depends_on:
  - initialize

- name: shellcheck
  image: grafana/build-container:1.4.3
  commands:
  - ./bin/grabpl shellcheck
  depends_on:
  - initialize

- name: lint-backend
  image: grafana/build-container:1.4.3
  commands:
  - ./bin/grabpl lint-backend --edition oss
  environment:
    CGO_ENABLED: 1
  depends_on:
  - initialize

- name: lint-frontend
  image: grafana/build-container:1.4.3
  commands:
  - yarn run prettier:check
  - yarn run lint
  - yarn run typecheck
  - yarn run check-strict
  environment:
    TEST_MAX_WORKERS: 50%
  depends_on:
  - initialize

- name: test-backend
  image: grafana/build-container:1.4.3
  commands:
  - "[ $(grep FocusConvey -R pkg | wc -l) -eq \"0\" ] || exit 1"
  - ./bin/grabpl test-backend --edition oss --tries 5
  - ./bin/grabpl integration-tests --edition oss --tries 5
  depends_on:
  - lint-backend

- name: test-frontend
  image: grafana/build-container:1.4.3
  commands:
  - yarn run ci:test-frontend
  environment:
    TEST_MAX_WORKERS: 50%
  depends_on:
  - lint-frontend

- name: build-backend
  image: grafana/build-container:1.4.3
  commands:
  - ./bin/grabpl build-backend --jobs 8 --edition oss --github-token $${GITHUB_TOKEN} --no-pull-enterprise ${DRONE_TAG}
  environment:
    GITHUB_TOKEN:
      from_secret: github_token
  depends_on:
  - test-backend

- name: build-frontend
  image: grafana/build-container:1.4.3
  commands:
  - ./bin/grabpl build-frontend --jobs 8 --github-token $${GITHUB_TOKEN} --no-install-deps --edition oss --no-pull-enterprise ${DRONE_TAG}
  depends_on:
  - test-frontend

- name: build-plugins
  image: grafana/build-container:1.4.3
  commands:
  - ./bin/grabpl build-plugins --jobs 8 --edition oss --no-install-deps --sign --signing-admin
  environment:
    GRAFANA_API_KEY:
      from_secret: grafana_api_key
  depends_on:
  - lint-backend

- name: validate-scuemata
  image: grafana/build-container:1.4.3
  commands:
  - ./bin/linux-amd64/grafana-cli cue validate-schema --grafana-root .
  depends_on:
  - build-backend

- name: gen-version
  image: grafana/build-container:1.4.3
  commands:
  - ./bin/grabpl gen-version ${DRONE_TAG}
  depends_on:
  - build-plugins
  - build-backend
  - build-frontend
  - codespell
  - shellcheck

- name: package
  image: grafana/build-container:1.4.3
  commands:
  - ./bin/grabpl package --jobs 8 --edition oss --github-token $${GITHUB_TOKEN} --no-pull-enterprise --sign ${DRONE_TAG}
  environment:
    GITHUB_TOKEN:
      from_secret: github_token
    GPG_KEY_PASSWORD:
      from_secret: gpg_key_password
    GPG_PRIV_KEY:
      from_secret: gpg_priv_key
    GPG_PUB_KEY:
      from_secret: gpg_pub_key
    GRAFANA_API_KEY:
      from_secret: grafana_api_key
  depends_on:
  - gen-version

- name: end-to-end-tests-server
  image: grafana/build-container:1.4.3
  detach: true
  commands:
  - ./e2e/start-server
  environment:
    PORT: 3001
  depends_on:
  - package

- name: end-to-end-tests
  image: grafana/ci-e2e:12.19.0-1
  commands:
  - ./node_modules/.bin/cypress install
  - ./bin/grabpl e2e-tests --port 3001 --tries 3
  environment:
    HOST: end-to-end-tests-server
  depends_on:
  - end-to-end-tests-server

- name: build-storybook
  image: grafana/build-container:1.4.3
  commands:
  - yarn storybook:build
  - ./bin/grabpl verify-storybook
  environment:
    NODE_OPTIONS: --max_old_space_size=4096
  depends_on:
  - package

- name: copy-packages-for-docker
  image: grafana/build-container:1.4.3
  commands:
  - ls dist/*.tar.gz*
  - cp dist/*.tar.gz* packaging/docker/
  depends_on:
  - end-to-end-tests-server

- name: build-docker-images
  image: grafana/drone-grafana-docker:0.3.2
  settings:
    edition: oss
    password:
      from_secret: docker_password
    username:
      from_secret: docker_user
  depends_on:
  - copy-packages-for-docker

- name: build-docker-images-ubuntu
  image: grafana/drone-grafana-docker:0.3.2
  settings:
    edition: oss
    password:
      from_secret: docker_password
    ubuntu: true
    username:
      from_secret: docker_user
  depends_on:
  - copy-packages-for-docker

- name: postgres-integration-tests
  image: grafana/build-container:1.4.3
  commands:
  - apt-get update
  - apt-get install -yq postgresql-client
  - dockerize -wait tcp://postgres:5432 -timeout 120s
  - psql -p 5432 -h postgres -U grafanatest -d grafanatest -f devenv/docker/blocks/postgres_tests/setup.sql
  - go clean -testcache
  - ./bin/grabpl integration-tests --database postgres
  environment:
    GRAFANA_TEST_DB: postgres
    PGPASSWORD: grafanatest
    POSTGRES_HOST: postgres
  depends_on:
  - test-backend
  - test-frontend

- name: mysql-integration-tests
  image: grafana/build-container:1.4.3
  commands:
  - apt-get update
  - apt-get install -yq default-mysql-client
  - dockerize -wait tcp://mysql:3306 -timeout 120s
  - cat devenv/docker/blocks/mysql_tests/setup.sql | mysql -h mysql -P 3306 -u root -prootpass
  - go clean -testcache
  - ./bin/grabpl integration-tests --database mysql
  environment:
    GRAFANA_TEST_DB: mysql
    MYSQL_HOST: mysql
  depends_on:
  - test-backend
  - test-frontend

- name: upload-cdn-assets
  image: grafana/grafana-ci-deploy:1.3.1
  commands:
  - ./bin/grabpl upload-cdn --edition oss --bucket "grafana-static-assets"
  environment:
    GCP_GRAFANA_UPLOAD_KEY:
      from_secret: gcp_key
  depends_on:
  - end-to-end-tests-server

- name: upload-packages
  image: grafana/grafana-ci-deploy:1.3.1
  commands:
  - ./bin/grabpl upload-packages --edition oss --packages-bucket grafana-downloads
  environment:
    GCP_GRAFANA_UPLOAD_KEY:
      from_secret: gcp_key
  depends_on:
  - end-to-end-tests
  - mysql-integration-tests
  - postgres-integration-tests

- name: publish-storybook
  image: grafana/grafana-ci-deploy:1.3.1
  commands:
  - printenv GCP_KEY | base64 -d > /tmp/gcpkey.json
  - gcloud auth activate-service-account --key-file=/tmp/gcpkey.json
  - gsutil -m rsync -d -r ./packages/grafana-ui/dist/storybook gs://grafana-storybook/latest
  - gsutil -m rsync -d -r ./packages/grafana-ui/dist/storybook gs://grafana-storybook/${DRONE_TAG}
  environment:
    GCP_KEY:
      from_secret: gcp_key
  depends_on:
  - build-storybook
  - end-to-end-tests

- name: release-npm-packages
  image: grafana/build-container:1.4.3
  commands:
  - ./scripts/build/release-packages.sh ${DRONE_TAG}
  environment:
    GITHUB_PACKAGE_TOKEN:
      from_secret: github_package_token
    NPM_TOKEN:
      from_secret: npm_token
  depends_on:
  - publish-storybook

services:
- name: postgres
  image: postgres:12.3-alpine
  environment:
    POSTGRES_DB: grafanatest
    POSTGRES_PASSWORD: grafanatest
    POSTGRES_USER: grafanatest

- name: mysql
  image: mysql:5.6.48
  environment:
    MYSQL_DATABASE: grafana_tests
    MYSQL_PASSWORD: password
    MYSQL_ROOT_PASSWORD: rootpass
    MYSQL_USER: grafana

node:
  type: no-parallel

trigger:
  ref:
  - refs/tags/v*

---
kind: pipeline
type: docker
name: oss-windows-release

platform:
  os: windows
  arch: amd64
  version: 1809

steps:
- name: identify-runner
  image: mcr.microsoft.com/windows:1809
  commands:
  - echo $env:DRONE_RUNNER_NAME

- name: initialize
  image: grafana/ci-wix:0.1.1
  commands:
  - $$ProgressPreference = "SilentlyContinue"
  - Invoke-WebRequest https://grafana-downloads.storage.googleapis.com/grafana-build-pipeline/v2.4.8/windows/grabpl.exe -OutFile grabpl.exe

- name: build-windows-installer
  image: grafana/ci-wix:0.1.1
  commands:
  - $$gcpKey = $$env:GCP_KEY
  - "[System.Text.Encoding]::UTF8.GetString([System.Convert]::FromBase64String($$gcpKey)) > gcpkey.json"
  - dos2unix gcpkey.json
  - gcloud auth activate-service-account --key-file=gcpkey.json
  - rm gcpkey.json
  - cp C:\App\nssm-2.24.zip .
  - .\grabpl.exe windows-installer --edition oss ${DRONE_TAG}
  - $$fname = ((Get-Childitem grafana*.msi -name) -split "`n")[0]
  - gsutil cp $$fname gs://grafana-downloads/oss/release/
  - gsutil cp "$$fname.sha256" gs://grafana-downloads/oss/release/
  environment:
    GCP_KEY:
      from_secret: gcp_key
  depends_on:
  - initialize

trigger:
  ref:
  - refs/tags/v*

depends_on:
- oss-build-release

---
kind: pipeline
type: docker
name: enterprise-build-release

platform:
  os: linux
  arch: amd64

clone:
  disable: true

steps:
- name: identify-runner
  image: alpine:3.14.2
  commands:
  - echo $DRONE_RUNNER_NAME

- name: clone
  image: grafana/build-container:1.4.3
  commands:
  - mkdir -p bin
  - curl -fL -o bin/grabpl https://grafana-downloads.storage.googleapis.com/grafana-build-pipeline/v2.4.8/grabpl
  - chmod +x bin/grabpl
  - git clone "https://$${GITHUB_TOKEN}@github.com/grafana/grafana-enterprise.git"
  - cd grafana-enterprise
  - git checkout ${DRONE_TAG}
  environment:
    GITHUB_TOKEN:
      from_secret: github_token

- name: initialize
  image: grafana/build-container:1.4.3
  commands:
  - mv bin/grabpl /tmp/
  - rmdir bin
  - mv grafana-enterprise /tmp/
  - /tmp/grabpl init-enterprise /tmp/grafana-enterprise ${DRONE_TAG}
  - mv /tmp/grafana-enterprise/deployment_tools_config.json deployment_tools_config.json
  - mkdir bin
  - mv /tmp/grabpl bin/
  - ./bin/grabpl verify-drone
  - make gen-go
  - ./bin/grabpl verify-version ${DRONE_TAG}
  - yarn install --frozen-lockfile --no-progress
  environment:
    DOCKERIZE_VERSION: 0.6.1
  depends_on:
  - clone

- name: codespell
  image: grafana/build-container:1.4.3
  commands:
  - "echo -e \"unknwon\nreferer\nerrorstring\neror\niam\nwan\" > words_to_ignore.txt"
  - codespell -I words_to_ignore.txt docs/
  depends_on:
  - initialize

- name: shellcheck
  image: grafana/build-container:1.4.3
  commands:
  - ./bin/grabpl shellcheck
  depends_on:
  - initialize

- name: lint-backend
  image: grafana/build-container:1.4.3
  commands:
  - ./bin/grabpl lint-backend --edition enterprise
  environment:
    CGO_ENABLED: 1
  depends_on:
  - initialize

- name: lint-frontend
  image: grafana/build-container:1.4.3
  commands:
  - yarn run prettier:check
  - yarn run lint
  - yarn run typecheck
  - yarn run check-strict
  environment:
    TEST_MAX_WORKERS: 50%
  depends_on:
  - initialize

- name: test-backend
  image: grafana/build-container:1.4.3
  commands:
  - "[ $(grep FocusConvey -R pkg | wc -l) -eq \"0\" ] || exit 1"
  - ./bin/grabpl test-backend --edition enterprise --tries 5
  - ./bin/grabpl integration-tests --edition enterprise --tries 5
  depends_on:
  - lint-backend

- name: test-frontend
  image: grafana/build-container:1.4.3
  commands:
  - yarn run ci:test-frontend
  environment:
    TEST_MAX_WORKERS: 50%
  depends_on:
  - lint-frontend

- name: build-backend
  image: grafana/build-container:1.4.3
  commands:
  - ./bin/grabpl build-backend --jobs 8 --edition enterprise --github-token $${GITHUB_TOKEN} --no-pull-enterprise ${DRONE_TAG}
  environment:
    GITHUB_TOKEN:
      from_secret: github_token
  depends_on:
  - test-backend

- name: build-frontend
  image: grafana/build-container:1.4.3
  commands:
  - ./bin/grabpl build-frontend --jobs 8 --github-token $${GITHUB_TOKEN} --no-install-deps --edition enterprise --no-pull-enterprise ${DRONE_TAG}
  depends_on:
  - test-frontend

- name: build-plugins
  image: grafana/build-container:1.4.3
  commands:
  - ./bin/grabpl build-plugins --jobs 8 --edition enterprise --no-install-deps --sign --signing-admin
  environment:
    GRAFANA_API_KEY:
      from_secret: grafana_api_key
  depends_on:
  - lint-backend

- name: validate-scuemata
  image: grafana/build-container:1.4.3
  commands:
  - ./bin/linux-amd64/grafana-cli cue validate-schema --grafana-root .
  depends_on:
  - build-backend

- name: lint-backend-enterprise2
  image: grafana/build-container:1.4.3
  commands:
  - ./bin/grabpl lint-backend --edition enterprise2
  environment:
    CGO_ENABLED: 1
  depends_on:
  - initialize

- name: test-backend-enterprise2
  image: grafana/build-container:1.4.3
  commands:
  - "[ $(grep FocusConvey -R pkg | wc -l) -eq \"0\" ] || exit 1"
  - ./bin/grabpl test-backend --edition enterprise2 --tries 5
  - ./bin/grabpl integration-tests --edition enterprise2 --tries 5
  depends_on:
  - lint-backend

- name: build-backend-enterprise2
  image: grafana/build-container:1.4.3
  commands:
  - ./bin/grabpl build-backend --jobs 8 --edition enterprise2 --github-token $${GITHUB_TOKEN} --no-pull-enterprise ${DRONE_TAG}
  environment:
    GITHUB_TOKEN:
      from_secret: github_token
  depends_on:
  - test-backend-enterprise2

- name: gen-version
  image: grafana/build-container:1.4.3
  commands:
  - ./bin/grabpl gen-version ${DRONE_TAG}
  depends_on:
  - build-plugins
  - build-backend
  - build-frontend
  - codespell
  - shellcheck
  - build-backend-enterprise2
  - test-backend-enterprise2

- name: package
  image: grafana/build-container:1.4.3
  commands:
  - ./bin/grabpl package --jobs 8 --edition enterprise --github-token $${GITHUB_TOKEN} --no-pull-enterprise --sign ${DRONE_TAG}
  environment:
    GITHUB_TOKEN:
      from_secret: github_token
    GPG_KEY_PASSWORD:
      from_secret: gpg_key_password
    GPG_PRIV_KEY:
      from_secret: gpg_priv_key
    GPG_PUB_KEY:
      from_secret: gpg_pub_key
    GRAFANA_API_KEY:
      from_secret: grafana_api_key
  depends_on:
  - gen-version

- name: end-to-end-tests-server
  image: grafana/build-container:1.4.3
  detach: true
  commands:
  - ./e2e/start-server
  environment:
    PACKAGE_FILE: dist/grafana-enterprise-*linux-amd64.tar.gz
    PORT: 3001
    RUNDIR: e2e/tmp-grafana-enterprise
  depends_on:
  - package

- name: end-to-end-tests
  image: grafana/ci-e2e:12.19.0-1
  commands:
  - ./node_modules/.bin/cypress install
  - ./bin/grabpl e2e-tests --port 3001 --tries 3
  environment:
    HOST: end-to-end-tests-server
  depends_on:
  - end-to-end-tests-server

- name: copy-packages-for-docker
  image: grafana/build-container:1.4.3
  commands:
  - ls dist/*.tar.gz*
  - cp dist/*.tar.gz* packaging/docker/
  depends_on:
  - end-to-end-tests-server

- name: build-docker-images
  image: grafana/drone-grafana-docker:0.3.2
  settings:
    edition: enterprise
    password:
      from_secret: docker_password
    username:
      from_secret: docker_user
  depends_on:
  - copy-packages-for-docker

- name: build-docker-images-ubuntu
  image: grafana/drone-grafana-docker:0.3.2
  settings:
    edition: enterprise
    password:
      from_secret: docker_password
    ubuntu: true
    username:
      from_secret: docker_user
  depends_on:
  - copy-packages-for-docker

- name: postgres-integration-tests
  image: grafana/build-container:1.4.3
  commands:
  - apt-get update
  - apt-get install -yq postgresql-client
  - dockerize -wait tcp://postgres:5432 -timeout 120s
  - psql -p 5432 -h postgres -U grafanatest -d grafanatest -f devenv/docker/blocks/postgres_tests/setup.sql
  - go clean -testcache
  - ./bin/grabpl integration-tests --database postgres
  environment:
    GRAFANA_TEST_DB: postgres
    PGPASSWORD: grafanatest
    POSTGRES_HOST: postgres
  depends_on:
  - test-backend
  - test-frontend

- name: mysql-integration-tests
  image: grafana/build-container:1.4.3
  commands:
  - apt-get update
  - apt-get install -yq default-mysql-client
  - dockerize -wait tcp://mysql:3306 -timeout 120s
  - cat devenv/docker/blocks/mysql_tests/setup.sql | mysql -h mysql -P 3306 -u root -prootpass
  - go clean -testcache
  - ./bin/grabpl integration-tests --database mysql
  environment:
    GRAFANA_TEST_DB: mysql
    MYSQL_HOST: mysql
  depends_on:
  - test-backend
  - test-frontend

- name: redis-integration-tests
  image: grafana/build-container:1.4.3
  commands:
  - dockerize -wait tcp://redis:6379/0 -timeout 120s
  - ./bin/grabpl integration-tests
  environment:
    REDIS_URL: redis://redis:6379/0
  depends_on:
  - test-backend
  - test-frontend

- name: memcached-integration-tests
  image: grafana/build-container:1.4.3
  commands:
  - dockerize -wait tcp://memcached:11211 -timeout 120s
  - ./bin/grabpl integration-tests
  environment:
    MEMCACHED_HOSTS: memcached:11211
  depends_on:
  - test-backend
  - test-frontend

- name: upload-cdn-assets
  image: grafana/grafana-ci-deploy:1.3.1
  commands:
  - ./bin/grabpl upload-cdn --edition enterprise --bucket "grafana-static-assets"
  environment:
    GCP_GRAFANA_UPLOAD_KEY:
      from_secret: gcp_key
  depends_on:
  - end-to-end-tests-server

- name: upload-packages
  image: grafana/grafana-ci-deploy:1.3.1
  commands:
  - ./bin/grabpl upload-packages --edition enterprise --packages-bucket grafana-downloads
  environment:
    GCP_GRAFANA_UPLOAD_KEY:
      from_secret: gcp_key
  depends_on:
  - end-to-end-tests
  - mysql-integration-tests
  - postgres-integration-tests
  - redis-integration-tests
  - memcached-integration-tests

- name: package-enterprise2
  image: grafana/build-container:1.4.3
  commands:
  - ./bin/grabpl package --jobs 8 --edition enterprise2 --github-token $${GITHUB_TOKEN} --no-pull-enterprise --sign ${DRONE_TAG}
  environment:
    GITHUB_TOKEN:
      from_secret: github_token
    GPG_KEY_PASSWORD:
      from_secret: gpg_key_password
    GPG_PRIV_KEY:
      from_secret: gpg_priv_key
    GPG_PUB_KEY:
      from_secret: gpg_pub_key
    GRAFANA_API_KEY:
      from_secret: grafana_api_key
  depends_on:
  - gen-version

- name: end-to-end-tests-server-enterprise2
  image: grafana/build-container:1.4.3
  detach: true
  commands:
  - ./e2e/start-server
  environment:
    PACKAGE_FILE: dist/grafana-enterprise2-*linux-amd64.tar.gz
    PORT: 3002
    RUNDIR: e2e/tmp-grafana-enterprise2
  depends_on:
  - package-enterprise2

- name: end-to-end-tests-enterprise2
  image: grafana/ci-e2e:12.19.0-1
  commands:
  - ./node_modules/.bin/cypress install
  - ./bin/grabpl e2e-tests --port 3002 --tries 3
  environment:
    HOST: end-to-end-tests-server-enterprise2
  depends_on:
  - end-to-end-tests-server-enterprise2

- name: upload-cdn-assets-enterprise2
  image: grafana/grafana-ci-deploy:1.3.1
  commands:
  - ./bin/grabpl upload-cdn --edition enterprise2 --bucket "grafana-static-assets"
  environment:
    GCP_GRAFANA_UPLOAD_KEY:
      from_secret: gcp_key
  depends_on:
  - end-to-end-tests-server-enterprise2

- name: upload-packages-enterprise2
  image: grafana/grafana-ci-deploy:1.3.1
  commands:
  - ./bin/grabpl upload-packages --edition enterprise2 --packages-bucket grafana-downloads-enterprise2
  environment:
    GCP_GRAFANA_UPLOAD_KEY:
      from_secret: gcp_key
  depends_on:
  - end-to-end-tests-enterprise2
  - mysql-integration-tests
  - postgres-integration-tests
  - redis-integration-tests
  - memcached-integration-tests

services:
- name: postgres
  image: postgres:12.3-alpine
  environment:
    POSTGRES_DB: grafanatest
    POSTGRES_PASSWORD: grafanatest
    POSTGRES_USER: grafanatest

- name: mysql
  image: mysql:5.6.48
  environment:
    MYSQL_DATABASE: grafana_tests
    MYSQL_PASSWORD: password
    MYSQL_ROOT_PASSWORD: rootpass
    MYSQL_USER: grafana

- name: redis
  image: redis:6.2.1-alpine

- name: memcached
  image: memcached:1.6.9-alpine

image_pull_secrets:
- dockerconfigjson

node:
  type: no-parallel

trigger:
  ref:
  - refs/tags/v*

---
kind: pipeline
type: docker
name: enterprise-windows-release

platform:
  os: windows
  arch: amd64
  version: 1809

clone:
  disable: true

steps:
- name: identify-runner
  image: mcr.microsoft.com/windows:1809
  commands:
  - echo $env:DRONE_RUNNER_NAME

- name: clone
  image: grafana/ci-wix:0.1.1
  commands:
  - $$ProgressPreference = "SilentlyContinue"
  - Invoke-WebRequest https://grafana-downloads.storage.googleapis.com/grafana-build-pipeline/v2.4.8/windows/grabpl.exe -OutFile grabpl.exe
  - git clone "https://$$env:GITHUB_TOKEN@github.com/grafana/grafana-enterprise.git"
  - cd grafana-enterprise
  - git checkout ${DRONE_TAG}
  environment:
    GITHUB_TOKEN:
      from_secret: github_token

- name: initialize
  image: grafana/ci-wix:0.1.1
  commands:
  - cp -r grafana-enterprise C:\App\grafana-enterprise
  - rm -r -force grafana-enterprise
  - cp grabpl.exe C:\App\grabpl.exe
  - rm -force grabpl.exe
  - C:\App\grabpl.exe init-enterprise C:\App\grafana-enterprise
  - cp C:\App\grabpl.exe grabpl.exe
  depends_on:
  - clone

- name: build-windows-installer
  image: grafana/ci-wix:0.1.1
  commands:
  - $$gcpKey = $$env:GCP_KEY
  - "[System.Text.Encoding]::UTF8.GetString([System.Convert]::FromBase64String($$gcpKey)) > gcpkey.json"
  - dos2unix gcpkey.json
  - gcloud auth activate-service-account --key-file=gcpkey.json
  - rm gcpkey.json
  - cp C:\App\nssm-2.24.zip .
  - .\grabpl.exe windows-installer --edition enterprise ${DRONE_TAG}
  - $$fname = ((Get-Childitem grafana*.msi -name) -split "`n")[0]
  - gsutil cp $$fname gs://grafana-downloads/enterprise/release/
  - gsutil cp "$$fname.sha256" gs://grafana-downloads/enterprise/release/
  environment:
    GCP_KEY:
      from_secret: gcp_key
  depends_on:
  - initialize

image_pull_secrets:
- dockerconfigjson

trigger:
  ref:
  - refs/tags/v*

depends_on:
- enterprise-build-release

---
kind: pipeline
type: docker
name: publish-release

platform:
  os: linux
  arch: amd64

steps:
- name: identify-runner
  image: alpine:3.14.2
  commands:
  - echo $DRONE_RUNNER_NAME

- name: initialize
  image: grafana/build-container:1.4.3
  commands:
  - mkdir -p bin
  - curl -fL -o bin/grabpl https://grafana-downloads.storage.googleapis.com/grafana-build-pipeline/v2.4.8/grabpl
  - chmod +x bin/grabpl
  - ./bin/grabpl verify-drone
  - make gen-go
  - ./bin/grabpl verify-version ${DRONE_TAG}
  environment:
    DOCKERIZE_VERSION: 0.6.1

- name: publish-packages-oss
  image: grafana/grafana-ci-deploy:1.3.1
  commands:
  - printenv GCP_KEY | base64 -d > /tmp/gcpkey.json
  - ./bin/grabpl publish-packages --edition oss --gcp-key /tmp/gcpkey.json ${DRONE_TAG}
  environment:
    GCP_KEY:
      from_secret: gcp_key
    GPG_KEY_PASSWORD:
      from_secret: gpg_key_password
    GPG_PRIV_KEY:
      from_secret: gpg_priv_key
    GPG_PUB_KEY:
      from_secret: gpg_pub_key
    GRAFANA_COM_API_KEY:
      from_secret: grafana_api_key
  depends_on:
  - initialize

- name: publish-packages-enterprise
  image: grafana/grafana-ci-deploy:1.3.1
  commands:
  - printenv GCP_KEY | base64 -d > /tmp/gcpkey.json
  - ./bin/grabpl publish-packages --edition enterprise --gcp-key /tmp/gcpkey.json ${DRONE_TAG}
  environment:
    GCP_KEY:
      from_secret: gcp_key
    GPG_KEY_PASSWORD:
      from_secret: gpg_key_password
    GPG_PRIV_KEY:
      from_secret: gpg_priv_key
    GPG_PUB_KEY:
      from_secret: gpg_pub_key
    GRAFANA_COM_API_KEY:
      from_secret: grafana_api_key
  depends_on:
  - initialize

node:
  type: no-parallel

trigger:
  ref:
  - refs/tags/v*

depends_on:
- oss-build-release
- oss-windows-release
- enterprise-build-release
- enterprise-windows-release

---
kind: pipeline
type: docker
name: notify-release

platform:
  os: linux
  arch: amd64

steps:
- name: slack
  image: plugins/slack
  settings:
    channel: grafana-ci-notifications
    template: "Build {{build.number}} failed for commit: <https://github.com/{{repo.owner}}/{{repo.name}}/commit/{{build.commit}}|{{ truncate build.commit 8 }}>: {{build.link}}\nBranch: <https://github.com/{{ repo.owner }}/{{ repo.name }}/commits/{{ build.branch }}|{{ build.branch }}>\nAuthor: {{build.author}}"
    webhook:
      from_secret: slack_webhook

trigger:
  ref:
  - refs/tags/v*
  status:
  - failure

depends_on:
- oss-build-release
- oss-windows-release
- enterprise-build-release
- enterprise-windows-release
- publish-release

---
kind: pipeline
type: docker
name: oss-build-test-release

platform:
  os: linux
  arch: amd64

steps:
- name: identify-runner
  image: alpine:3.14.2
  commands:
  - echo $DRONE_RUNNER_NAME

- name: initialize
  image: grafana/build-container:1.4.3
  commands:
  - mkdir -p bin
  - curl -fL -o bin/grabpl https://grafana-downloads.storage.googleapis.com/grafana-build-pipeline/v2.4.8/grabpl
  - chmod +x bin/grabpl
  - ./bin/grabpl verify-drone
  - make gen-go
  - ./bin/grabpl verify-version v7.3.0-test
  - yarn install --frozen-lockfile --no-progress
  environment:
    DOCKERIZE_VERSION: 0.6.1

- name: codespell
  image: grafana/build-container:1.4.3
  commands:
  - "echo -e \"unknwon\nreferer\nerrorstring\neror\niam\nwan\" > words_to_ignore.txt"
  - codespell -I words_to_ignore.txt docs/
  depends_on:
  - initialize

- name: shellcheck
  image: grafana/build-container:1.4.3
  commands:
  - ./bin/grabpl shellcheck
  depends_on:
  - initialize

- name: lint-backend
  image: grafana/build-container:1.4.3
  commands:
  - ./bin/grabpl lint-backend --edition oss
  environment:
    CGO_ENABLED: 1
  depends_on:
  - initialize

- name: lint-frontend
  image: grafana/build-container:1.4.3
  commands:
  - yarn run prettier:check
  - yarn run lint
  - yarn run typecheck
  - yarn run check-strict
  environment:
    TEST_MAX_WORKERS: 50%
  depends_on:
  - initialize

- name: test-backend
  image: grafana/build-container:1.4.3
  commands:
  - "[ $(grep FocusConvey -R pkg | wc -l) -eq \"0\" ] || exit 1"
  - ./bin/grabpl test-backend --edition oss --tries 5
  - ./bin/grabpl integration-tests --edition oss --tries 5
  depends_on:
  - lint-backend

- name: test-frontend
  image: grafana/build-container:1.4.3
  commands:
  - yarn run ci:test-frontend
  environment:
    TEST_MAX_WORKERS: 50%
  depends_on:
  - lint-frontend

- name: build-backend
  image: grafana/build-container:1.4.3
  commands:
  - ./bin/grabpl build-backend --jobs 8 --edition oss --github-token $${GITHUB_TOKEN} --no-pull-enterprise v7.3.0-test
  environment:
    GITHUB_TOKEN:
      from_secret: github_token
  depends_on:
  - test-backend

- name: build-frontend
  image: grafana/build-container:1.4.3
  commands:
  - ./bin/grabpl build-frontend --jobs 8 --github-token $${GITHUB_TOKEN} --no-install-deps --edition oss --no-pull-enterprise v7.3.0-test
  depends_on:
  - test-frontend

- name: build-plugins
  image: grafana/build-container:1.4.3
  commands:
  - ./bin/grabpl build-plugins --jobs 8 --edition oss --no-install-deps --sign --signing-admin
  environment:
    GRAFANA_API_KEY:
      from_secret: grafana_api_key
  depends_on:
  - lint-backend

- name: validate-scuemata
  image: grafana/build-container:1.4.3
  commands:
  - ./bin/linux-amd64/grafana-cli cue validate-schema --grafana-root .
  depends_on:
  - build-backend

- name: gen-version
  image: grafana/build-container:1.4.3
  commands:
  - ./bin/grabpl gen-version v7.3.0-test
  depends_on:
  - build-plugins
  - build-backend
  - build-frontend
  - codespell
  - shellcheck

- name: package
  image: grafana/build-container:1.4.3
  commands:
  - ./bin/grabpl package --jobs 8 --edition oss --github-token $${GITHUB_TOKEN} --no-pull-enterprise --sign v7.3.0-test
  environment:
    GITHUB_TOKEN:
      from_secret: github_token
    GPG_KEY_PASSWORD:
      from_secret: gpg_key_password
    GPG_PRIV_KEY:
      from_secret: gpg_priv_key
    GPG_PUB_KEY:
      from_secret: gpg_pub_key
    GRAFANA_API_KEY:
      from_secret: grafana_api_key
  depends_on:
  - gen-version

- name: end-to-end-tests-server
  image: grafana/build-container:1.4.3
  detach: true
  commands:
  - ./e2e/start-server
  environment:
    PORT: 3001
  depends_on:
  - package

- name: end-to-end-tests
  image: grafana/ci-e2e:12.19.0-1
  commands:
  - ./node_modules/.bin/cypress install
  - ./bin/grabpl e2e-tests --port 3001 --tries 3
  environment:
    HOST: end-to-end-tests-server
  depends_on:
  - end-to-end-tests-server

- name: build-storybook
  image: grafana/build-container:1.4.3
  commands:
  - yarn storybook:build
  - ./bin/grabpl verify-storybook
  environment:
    NODE_OPTIONS: --max_old_space_size=4096
  depends_on:
  - package

- name: copy-packages-for-docker
  image: grafana/build-container:1.4.3
  commands:
  - ls dist/*.tar.gz*
  - cp dist/*.tar.gz* packaging/docker/
  depends_on:
  - end-to-end-tests-server

- name: build-docker-images
  image: grafana/drone-grafana-docker:0.3.2
  settings:
    dry_run: true
    edition: oss
  depends_on:
  - copy-packages-for-docker

- name: build-docker-images-ubuntu
  image: grafana/drone-grafana-docker:0.3.2
  settings:
    dry_run: true
    edition: oss
    ubuntu: true
  depends_on:
  - copy-packages-for-docker

- name: postgres-integration-tests
  image: grafana/build-container:1.4.3
  commands:
  - apt-get update
  - apt-get install -yq postgresql-client
  - dockerize -wait tcp://postgres:5432 -timeout 120s
  - psql -p 5432 -h postgres -U grafanatest -d grafanatest -f devenv/docker/blocks/postgres_tests/setup.sql
  - go clean -testcache
  - ./bin/grabpl integration-tests --database postgres
  environment:
    GRAFANA_TEST_DB: postgres
    PGPASSWORD: grafanatest
    POSTGRES_HOST: postgres
  depends_on:
  - test-backend
  - test-frontend

- name: mysql-integration-tests
  image: grafana/build-container:1.4.3
  commands:
  - apt-get update
  - apt-get install -yq default-mysql-client
  - dockerize -wait tcp://mysql:3306 -timeout 120s
  - cat devenv/docker/blocks/mysql_tests/setup.sql | mysql -h mysql -P 3306 -u root -prootpass
  - go clean -testcache
  - ./bin/grabpl integration-tests --database mysql
  environment:
    GRAFANA_TEST_DB: mysql
    MYSQL_HOST: mysql
  depends_on:
  - test-backend
  - test-frontend

- name: upload-cdn-assets
  image: grafana/grafana-ci-deploy:1.3.1
  commands:
  - ./bin/grabpl upload-cdn --edition oss --bucket "grafana-static-assets"
  environment:
    GCP_GRAFANA_UPLOAD_KEY:
      from_secret: gcp_key
  depends_on:
  - end-to-end-tests-server

- name: upload-packages
  image: grafana/grafana-ci-deploy:1.3.1
  commands:
  - ./bin/grabpl upload-packages --edition oss --packages-bucket grafana-downloads-test
  environment:
    GCP_GRAFANA_UPLOAD_KEY:
      from_secret: gcp_key
  depends_on:
  - end-to-end-tests
  - mysql-integration-tests
  - postgres-integration-tests

- name: publish-storybook
  image: grafana/grafana-ci-deploy:1.3.1
  commands:
  - echo Testing release
  environment:
    GCP_KEY:
      from_secret: gcp_key
  depends_on:
  - build-storybook
  - end-to-end-tests

- name: release-npm-packages
  image: grafana/build-container:1.4.3
  environment:
    GITHUB_PACKAGE_TOKEN:
      from_secret: github_package_token
    NPM_TOKEN:
      from_secret: npm_token
  depends_on:
  - publish-storybook

services:
- name: postgres
  image: postgres:12.3-alpine
  environment:
    POSTGRES_DB: grafanatest
    POSTGRES_PASSWORD: grafanatest
    POSTGRES_USER: grafanatest

- name: mysql
  image: mysql:5.6.48
  environment:
    MYSQL_DATABASE: grafana_tests
    MYSQL_PASSWORD: password
    MYSQL_ROOT_PASSWORD: rootpass
    MYSQL_USER: grafana

node:
  type: no-parallel

trigger:
  event:
  - custom

---
kind: pipeline
type: docker
name: oss-windows-test-release

platform:
  os: windows
  arch: amd64
  version: 1809

steps:
- name: identify-runner
  image: mcr.microsoft.com/windows:1809
  commands:
  - echo $env:DRONE_RUNNER_NAME

- name: initialize
  image: grafana/ci-wix:0.1.1
  commands:
  - $$ProgressPreference = "SilentlyContinue"
  - Invoke-WebRequest https://grafana-downloads.storage.googleapis.com/grafana-build-pipeline/v2.4.8/windows/grabpl.exe -OutFile grabpl.exe

- name: build-windows-installer
  image: grafana/ci-wix:0.1.1
  commands:
  - $$gcpKey = $$env:GCP_KEY
  - "[System.Text.Encoding]::UTF8.GetString([System.Convert]::FromBase64String($$gcpKey)) > gcpkey.json"
  - dos2unix gcpkey.json
  - gcloud auth activate-service-account --key-file=gcpkey.json
  - rm gcpkey.json
  - cp C:\App\nssm-2.24.zip .
  - .\grabpl.exe windows-installer --edition oss --packages-bucket grafana-downloads-test v7.3.0-test
  - $$fname = ((Get-Childitem grafana*.msi -name) -split "`n")[0]
  - gsutil cp $$fname gs://grafana-downloads-test/oss/release/
  - gsutil cp "$$fname.sha256" gs://grafana-downloads-test/oss/release/
  environment:
    GCP_KEY:
      from_secret: gcp_key
  depends_on:
  - initialize

trigger:
  event:
  - custom

depends_on:
- oss-build-test-release

---
kind: pipeline
type: docker
name: enterprise-build-test-release

platform:
  os: linux
  arch: amd64

clone:
  disable: true

steps:
- name: identify-runner
  image: alpine:3.14.2
  commands:
  - echo $DRONE_RUNNER_NAME

- name: clone
  image: grafana/build-container:1.4.3
  commands:
  - mkdir -p bin
  - curl -fL -o bin/grabpl https://grafana-downloads.storage.googleapis.com/grafana-build-pipeline/v2.4.8/grabpl
  - chmod +x bin/grabpl
  - git clone "https://$${GITHUB_TOKEN}@github.com/grafana/grafana-enterprise.git"
  - cd grafana-enterprise
  - git checkout main
  environment:
    GITHUB_TOKEN:
      from_secret: github_token

- name: initialize
  image: grafana/build-container:1.4.3
  commands:
  - mv bin/grabpl /tmp/
  - rmdir bin
  - mv grafana-enterprise /tmp/
  - /tmp/grabpl init-enterprise /tmp/grafana-enterprise
  - mv /tmp/grafana-enterprise/deployment_tools_config.json deployment_tools_config.json
  - mkdir bin
  - mv /tmp/grabpl bin/
  - ./bin/grabpl verify-drone
  - make gen-go
  - ./bin/grabpl verify-version v7.3.0-test
  - yarn install --frozen-lockfile --no-progress
  environment:
    DOCKERIZE_VERSION: 0.6.1
  depends_on:
  - clone

- name: codespell
  image: grafana/build-container:1.4.3
  commands:
  - "echo -e \"unknwon\nreferer\nerrorstring\neror\niam\nwan\" > words_to_ignore.txt"
  - codespell -I words_to_ignore.txt docs/
  depends_on:
  - initialize

- name: shellcheck
  image: grafana/build-container:1.4.3
  commands:
  - ./bin/grabpl shellcheck
  depends_on:
  - initialize

- name: lint-backend
  image: grafana/build-container:1.4.3
  commands:
  - ./bin/grabpl lint-backend --edition enterprise
  environment:
    CGO_ENABLED: 1
  depends_on:
  - initialize

- name: lint-frontend
  image: grafana/build-container:1.4.3
  commands:
  - yarn run prettier:check
  - yarn run lint
  - yarn run typecheck
  - yarn run check-strict
  environment:
    TEST_MAX_WORKERS: 50%
  depends_on:
  - initialize

- name: test-backend
  image: grafana/build-container:1.4.3
  commands:
  - "[ $(grep FocusConvey -R pkg | wc -l) -eq \"0\" ] || exit 1"
  - ./bin/grabpl test-backend --edition enterprise --tries 5
  - ./bin/grabpl integration-tests --edition enterprise --tries 5
  depends_on:
  - lint-backend

- name: test-frontend
  image: grafana/build-container:1.4.3
  commands:
  - yarn run ci:test-frontend
  environment:
    TEST_MAX_WORKERS: 50%
  depends_on:
  - lint-frontend

- name: build-backend
  image: grafana/build-container:1.4.3
  commands:
  - ./bin/grabpl build-backend --jobs 8 --edition enterprise --github-token $${GITHUB_TOKEN} --no-pull-enterprise v7.3.0-test
  environment:
    GITHUB_TOKEN:
      from_secret: github_token
  depends_on:
  - test-backend

- name: build-frontend
  image: grafana/build-container:1.4.3
  commands:
  - ./bin/grabpl build-frontend --jobs 8 --github-token $${GITHUB_TOKEN} --no-install-deps --edition enterprise --no-pull-enterprise v7.3.0-test
  depends_on:
  - test-frontend

- name: build-plugins
  image: grafana/build-container:1.4.3
  commands:
  - ./bin/grabpl build-plugins --jobs 8 --edition enterprise --no-install-deps --sign --signing-admin
  environment:
    GRAFANA_API_KEY:
      from_secret: grafana_api_key
  depends_on:
  - lint-backend

- name: validate-scuemata
  image: grafana/build-container:1.4.3
  commands:
  - ./bin/linux-amd64/grafana-cli cue validate-schema --grafana-root .
  depends_on:
  - build-backend

- name: lint-backend-enterprise2
  image: grafana/build-container:1.4.3
  commands:
  - ./bin/grabpl lint-backend --edition enterprise2
  environment:
    CGO_ENABLED: 1
  depends_on:
  - initialize

- name: test-backend-enterprise2
  image: grafana/build-container:1.4.3
  commands:
  - "[ $(grep FocusConvey -R pkg | wc -l) -eq \"0\" ] || exit 1"
  - ./bin/grabpl test-backend --edition enterprise2 --tries 5
  - ./bin/grabpl integration-tests --edition enterprise2 --tries 5
  depends_on:
  - lint-backend

- name: build-backend-enterprise2
  image: grafana/build-container:1.4.3
  commands:
  - ./bin/grabpl build-backend --jobs 8 --edition enterprise2 --github-token $${GITHUB_TOKEN} --no-pull-enterprise v7.3.0-test
  environment:
    GITHUB_TOKEN:
      from_secret: github_token
  depends_on:
  - test-backend-enterprise2

- name: gen-version
  image: grafana/build-container:1.4.3
  commands:
  - ./bin/grabpl gen-version v7.3.0-test
  depends_on:
  - build-plugins
  - build-backend
  - build-frontend
  - codespell
  - shellcheck
  - build-backend-enterprise2
  - test-backend-enterprise2

- name: package
  image: grafana/build-container:1.4.3
  commands:
  - ./bin/grabpl package --jobs 8 --edition enterprise --github-token $${GITHUB_TOKEN} --no-pull-enterprise --sign v7.3.0-test
  environment:
    GITHUB_TOKEN:
      from_secret: github_token
    GPG_KEY_PASSWORD:
      from_secret: gpg_key_password
    GPG_PRIV_KEY:
      from_secret: gpg_priv_key
    GPG_PUB_KEY:
      from_secret: gpg_pub_key
    GRAFANA_API_KEY:
      from_secret: grafana_api_key
  depends_on:
  - gen-version

- name: end-to-end-tests-server
  image: grafana/build-container:1.4.3
  detach: true
  commands:
  - ./e2e/start-server
  environment:
    PACKAGE_FILE: dist/grafana-enterprise-*linux-amd64.tar.gz
    PORT: 3001
    RUNDIR: e2e/tmp-grafana-enterprise
  depends_on:
  - package

- name: end-to-end-tests
  image: grafana/ci-e2e:12.19.0-1
  commands:
  - ./node_modules/.bin/cypress install
  - ./bin/grabpl e2e-tests --port 3001 --tries 3
  environment:
    HOST: end-to-end-tests-server
  depends_on:
  - end-to-end-tests-server

- name: copy-packages-for-docker
  image: grafana/build-container:1.4.3
  commands:
  - ls dist/*.tar.gz*
  - cp dist/*.tar.gz* packaging/docker/
  depends_on:
  - end-to-end-tests-server

- name: build-docker-images
  image: grafana/drone-grafana-docker:0.3.2
  settings:
    dry_run: true
    edition: enterprise
  depends_on:
  - copy-packages-for-docker

- name: build-docker-images-ubuntu
  image: grafana/drone-grafana-docker:0.3.2
  settings:
    dry_run: true
    edition: enterprise
    ubuntu: true
  depends_on:
  - copy-packages-for-docker

- name: postgres-integration-tests
  image: grafana/build-container:1.4.3
  commands:
  - apt-get update
  - apt-get install -yq postgresql-client
  - dockerize -wait tcp://postgres:5432 -timeout 120s
  - psql -p 5432 -h postgres -U grafanatest -d grafanatest -f devenv/docker/blocks/postgres_tests/setup.sql
  - go clean -testcache
  - ./bin/grabpl integration-tests --database postgres
  environment:
    GRAFANA_TEST_DB: postgres
    PGPASSWORD: grafanatest
    POSTGRES_HOST: postgres
  depends_on:
  - test-backend
  - test-frontend

- name: mysql-integration-tests
  image: grafana/build-container:1.4.3
  commands:
  - apt-get update
  - apt-get install -yq default-mysql-client
  - dockerize -wait tcp://mysql:3306 -timeout 120s
  - cat devenv/docker/blocks/mysql_tests/setup.sql | mysql -h mysql -P 3306 -u root -prootpass
  - go clean -testcache
  - ./bin/grabpl integration-tests --database mysql
  environment:
    GRAFANA_TEST_DB: mysql
    MYSQL_HOST: mysql
  depends_on:
  - test-backend
  - test-frontend

- name: redis-integration-tests
  image: grafana/build-container:1.4.3
  commands:
  - dockerize -wait tcp://redis:6379/0 -timeout 120s
  - ./bin/grabpl integration-tests
  environment:
    REDIS_URL: redis://redis:6379/0
  depends_on:
  - test-backend
  - test-frontend

- name: memcached-integration-tests
  image: grafana/build-container:1.4.3
  commands:
  - dockerize -wait tcp://memcached:11211 -timeout 120s
  - ./bin/grabpl integration-tests
  environment:
    MEMCACHED_HOSTS: memcached:11211
  depends_on:
  - test-backend
  - test-frontend

- name: upload-cdn-assets
  image: grafana/grafana-ci-deploy:1.3.1
  commands:
  - ./bin/grabpl upload-cdn --edition enterprise --bucket "grafana-static-assets"
  environment:
    GCP_GRAFANA_UPLOAD_KEY:
      from_secret: gcp_key
  depends_on:
  - end-to-end-tests-server

- name: upload-packages
  image: grafana/grafana-ci-deploy:1.3.1
  commands:
  - ./bin/grabpl upload-packages --edition enterprise --packages-bucket grafana-downloads-test
  environment:
    GCP_GRAFANA_UPLOAD_KEY:
      from_secret: gcp_key
  depends_on:
  - end-to-end-tests
  - mysql-integration-tests
  - postgres-integration-tests
  - redis-integration-tests
  - memcached-integration-tests

- name: package-enterprise2
  image: grafana/build-container:1.4.3
  commands:
  - ./bin/grabpl package --jobs 8 --edition enterprise2 --github-token $${GITHUB_TOKEN} --no-pull-enterprise --sign v7.3.0-test
  environment:
    GITHUB_TOKEN:
      from_secret: github_token
    GPG_KEY_PASSWORD:
      from_secret: gpg_key_password
    GPG_PRIV_KEY:
      from_secret: gpg_priv_key
    GPG_PUB_KEY:
      from_secret: gpg_pub_key
    GRAFANA_API_KEY:
      from_secret: grafana_api_key
  depends_on:
  - gen-version

- name: end-to-end-tests-server-enterprise2
  image: grafana/build-container:1.4.3
  detach: true
  commands:
  - ./e2e/start-server
  environment:
    PACKAGE_FILE: dist/grafana-enterprise2-*linux-amd64.tar.gz
    PORT: 3002
    RUNDIR: e2e/tmp-grafana-enterprise2
  depends_on:
  - package-enterprise2

- name: end-to-end-tests-enterprise2
  image: grafana/ci-e2e:12.19.0-1
  commands:
  - ./node_modules/.bin/cypress install
  - ./bin/grabpl e2e-tests --port 3002 --tries 3
  environment:
    HOST: end-to-end-tests-server-enterprise2
  depends_on:
  - end-to-end-tests-server-enterprise2

- name: upload-cdn-assets-enterprise2
  image: grafana/grafana-ci-deploy:1.3.1
  commands:
  - ./bin/grabpl upload-cdn --edition enterprise2 --bucket "grafana-static-assets"
  environment:
    GCP_GRAFANA_UPLOAD_KEY:
      from_secret: gcp_key
  depends_on:
  - end-to-end-tests-server-enterprise2

- name: upload-packages-enterprise2
  image: grafana/grafana-ci-deploy:1.3.1
  commands:
  - ./bin/grabpl upload-packages --edition enterprise2 --packages-bucket grafana-downloads-test
  environment:
    GCP_GRAFANA_UPLOAD_KEY:
      from_secret: gcp_key
  depends_on:
  - end-to-end-tests-enterprise2
  - mysql-integration-tests
  - postgres-integration-tests
  - redis-integration-tests
  - memcached-integration-tests

services:
- name: postgres
  image: postgres:12.3-alpine
  environment:
    POSTGRES_DB: grafanatest
    POSTGRES_PASSWORD: grafanatest
    POSTGRES_USER: grafanatest

- name: mysql
  image: mysql:5.6.48
  environment:
    MYSQL_DATABASE: grafana_tests
    MYSQL_PASSWORD: password
    MYSQL_ROOT_PASSWORD: rootpass
    MYSQL_USER: grafana

- name: redis
  image: redis:6.2.1-alpine

- name: memcached
  image: memcached:1.6.9-alpine

image_pull_secrets:
- dockerconfigjson

node:
  type: no-parallel

trigger:
  event:
  - custom

---
kind: pipeline
type: docker
name: enterprise-windows-test-release

platform:
  os: windows
  arch: amd64
  version: 1809

clone:
  disable: true

steps:
- name: identify-runner
  image: mcr.microsoft.com/windows:1809
  commands:
  - echo $env:DRONE_RUNNER_NAME

- name: clone
  image: grafana/ci-wix:0.1.1
  commands:
  - $$ProgressPreference = "SilentlyContinue"
  - Invoke-WebRequest https://grafana-downloads.storage.googleapis.com/grafana-build-pipeline/v2.4.8/windows/grabpl.exe -OutFile grabpl.exe
  - git clone "https://$$env:GITHUB_TOKEN@github.com/grafana/grafana-enterprise.git"
  - cd grafana-enterprise
  - git checkout main
  environment:
    GITHUB_TOKEN:
      from_secret: github_token

- name: initialize
  image: grafana/ci-wix:0.1.1
  commands:
  - cp -r grafana-enterprise C:\App\grafana-enterprise
  - rm -r -force grafana-enterprise
  - cp grabpl.exe C:\App\grabpl.exe
  - rm -force grabpl.exe
  - C:\App\grabpl.exe init-enterprise C:\App\grafana-enterprise
  - cp C:\App\grabpl.exe grabpl.exe
  depends_on:
  - clone

- name: build-windows-installer
  image: grafana/ci-wix:0.1.1
  commands:
  - $$gcpKey = $$env:GCP_KEY
  - "[System.Text.Encoding]::UTF8.GetString([System.Convert]::FromBase64String($$gcpKey)) > gcpkey.json"
  - dos2unix gcpkey.json
  - gcloud auth activate-service-account --key-file=gcpkey.json
  - rm gcpkey.json
  - cp C:\App\nssm-2.24.zip .
  - .\grabpl.exe windows-installer --edition enterprise --packages-bucket grafana-downloads-test v7.3.0-test
  - $$fname = ((Get-Childitem grafana*.msi -name) -split "`n")[0]
  - gsutil cp $$fname gs://grafana-downloads-test/enterprise/release/
  - gsutil cp "$$fname.sha256" gs://grafana-downloads-test/enterprise/release/
  environment:
    GCP_KEY:
      from_secret: gcp_key
  depends_on:
  - initialize

image_pull_secrets:
- dockerconfigjson

trigger:
  event:
  - custom

depends_on:
- enterprise-build-test-release

---
kind: pipeline
type: docker
name: publish-test-release

platform:
  os: linux
  arch: amd64

steps:
- name: identify-runner
  image: alpine:3.14.2
  commands:
  - echo $DRONE_RUNNER_NAME

- name: initialize
  image: grafana/build-container:1.4.3
  commands:
  - mkdir -p bin
  - curl -fL -o bin/grabpl https://grafana-downloads.storage.googleapis.com/grafana-build-pipeline/v2.4.8/grabpl
  - chmod +x bin/grabpl
  - ./bin/grabpl verify-drone
  - make gen-go
  - ./bin/grabpl verify-version v7.3.0-test
  environment:
    DOCKERIZE_VERSION: 0.6.1

- name: publish-packages-oss
  image: grafana/grafana-ci-deploy:1.3.1
  commands:
  - printenv GCP_KEY | base64 -d > /tmp/gcpkey.json
  - ./bin/grabpl publish-packages --edition oss --gcp-key /tmp/gcpkey.json --deb-db-bucket grafana-testing-aptly-db --deb-repo-bucket grafana-testing-repo --packages-bucket grafana-downloads-test --rpm-repo-bucket grafana-testing-repo --simulate-release v7.3.0-test
  environment:
    GCP_KEY:
      from_secret: gcp_key
    GPG_KEY_PASSWORD:
      from_secret: gpg_key_password
    GPG_PRIV_KEY:
      from_secret: gpg_priv_key
    GPG_PUB_KEY:
      from_secret: gpg_pub_key
    GRAFANA_COM_API_KEY:
      from_secret: grafana_api_key
  depends_on:
  - initialize

- name: publish-packages-enterprise
  image: grafana/grafana-ci-deploy:1.3.1
  commands:
  - printenv GCP_KEY | base64 -d > /tmp/gcpkey.json
  - ./bin/grabpl publish-packages --edition enterprise --gcp-key /tmp/gcpkey.json --deb-db-bucket grafana-testing-aptly-db --deb-repo-bucket grafana-testing-repo --packages-bucket grafana-downloads-test --rpm-repo-bucket grafana-testing-repo --simulate-release v7.3.0-test
  environment:
    GCP_KEY:
      from_secret: gcp_key
    GPG_KEY_PASSWORD:
      from_secret: gpg_key_password
    GPG_PRIV_KEY:
      from_secret: gpg_priv_key
    GPG_PUB_KEY:
      from_secret: gpg_pub_key
    GRAFANA_COM_API_KEY:
      from_secret: grafana_api_key
  depends_on:
  - initialize

node:
  type: no-parallel

trigger:
  event:
  - custom

depends_on:
- oss-build-test-release
- oss-windows-test-release
- enterprise-build-test-release
- enterprise-windows-test-release

---
kind: pipeline
type: docker
name: notify-test-release

platform:
  os: linux
  arch: amd64

steps:
- name: slack
  image: plugins/slack
  settings:
    channel: grafana-ci-notifications
    template: "Build {{build.number}} failed for commit: <https://github.com/{{repo.owner}}/{{repo.name}}/commit/{{build.commit}}|{{ truncate build.commit 8 }}>: {{build.link}}\nBranch: <https://github.com/{{ repo.owner }}/{{ repo.name }}/commits/{{ build.branch }}|{{ build.branch }}>\nAuthor: {{build.author}}"
    webhook:
      from_secret: slack_webhook

trigger:
  event:
  - custom
  status:
  - failure

depends_on:
- oss-build-test-release
- oss-windows-test-release
- enterprise-build-test-release
- enterprise-windows-test-release
- publish-test-release

---
kind: pipeline
type: docker
name: oss-build-release-branch

platform:
  os: linux
  arch: amd64

steps:
- name: identify-runner
  image: alpine:3.14.2
  commands:
  - echo $DRONE_RUNNER_NAME

- name: initialize
  image: grafana/build-container:1.4.3
  commands:
  - mkdir -p bin
  - curl -fL -o bin/grabpl https://grafana-downloads.storage.googleapis.com/grafana-build-pipeline/v2.4.8/grabpl
  - chmod +x bin/grabpl
  - ./bin/grabpl verify-drone
  - make gen-go
  - yarn install --frozen-lockfile --no-progress
  environment:
    DOCKERIZE_VERSION: 0.6.1

- name: codespell
  image: grafana/build-container:1.4.3
  commands:
  - "echo -e \"unknwon\nreferer\nerrorstring\neror\niam\nwan\" > words_to_ignore.txt"
  - codespell -I words_to_ignore.txt docs/
  depends_on:
  - initialize

- name: shellcheck
  image: grafana/build-container:1.4.3
  commands:
  - ./bin/grabpl shellcheck
  depends_on:
  - initialize

- name: lint-backend
  image: grafana/build-container:1.4.3
  commands:
  - ./bin/grabpl lint-backend --edition oss
  environment:
    CGO_ENABLED: 1
  depends_on:
  - initialize

- name: lint-frontend
  image: grafana/build-container:1.4.3
  commands:
  - yarn run prettier:check
  - yarn run lint
  - yarn run typecheck
  - yarn run check-strict
  environment:
    TEST_MAX_WORKERS: 50%
  depends_on:
  - initialize

- name: test-backend
  image: grafana/build-container:1.4.3
  commands:
  - "[ $(grep FocusConvey -R pkg | wc -l) -eq \"0\" ] || exit 1"
  - ./bin/grabpl test-backend --edition oss
  - ./bin/grabpl integration-tests --edition oss
  depends_on:
  - lint-backend

- name: test-frontend
  image: grafana/build-container:1.4.3
  commands:
  - yarn run ci:test-frontend
  environment:
    TEST_MAX_WORKERS: 50%
  depends_on:
  - lint-frontend

- name: build-backend
  image: grafana/build-container:1.4.3
  commands:
  - ./bin/grabpl build-backend --jobs 8 --edition oss --build-id ${DRONE_BUILD_NUMBER} --no-pull-enterprise
  depends_on:
  - test-backend

- name: build-frontend
  image: grafana/build-container:1.4.3
  commands:
  - ./bin/grabpl build-frontend --jobs 8 --no-install-deps --edition oss --build-id ${DRONE_BUILD_NUMBER} --no-pull-enterprise
  depends_on:
  - test-frontend

- name: build-plugins
  image: grafana/build-container:1.4.3
  commands:
  - ./bin/grabpl build-plugins --jobs 8 --edition oss --no-install-deps --sign --signing-admin
  environment:
    GRAFANA_API_KEY:
      from_secret: grafana_api_key
  depends_on:
  - lint-backend

- name: validate-scuemata
  image: grafana/build-container:1.4.3
  commands:
  - ./bin/linux-amd64/grafana-cli cue validate-schema --grafana-root .
  depends_on:
  - build-backend

- name: gen-version
  image: grafana/build-container:1.4.3
  commands:
  - ./bin/grabpl gen-version --build-id ${DRONE_BUILD_NUMBER}
  depends_on:
  - build-plugins
  - build-backend
  - build-frontend
  - codespell
  - shellcheck

- name: package
  image: grafana/build-container:1.4.3
  commands:
  - ./bin/grabpl package --jobs 8 --edition oss --build-id ${DRONE_BUILD_NUMBER} --no-pull-enterprise --sign
  environment:
    GITHUB_TOKEN:
      from_secret: github_token
    GPG_KEY_PASSWORD:
      from_secret: gpg_key_password
    GPG_PRIV_KEY:
      from_secret: gpg_priv_key
    GPG_PUB_KEY:
      from_secret: gpg_pub_key
    GRAFANA_API_KEY:
      from_secret: grafana_api_key
  depends_on:
  - gen-version

- name: end-to-end-tests-server
  image: grafana/build-container:1.4.3
  detach: true
  commands:
  - ./e2e/start-server
  environment:
    PORT: 3001
  depends_on:
  - package

- name: end-to-end-tests
  image: grafana/ci-e2e:12.19.0-1
  commands:
  - ./node_modules/.bin/cypress install
  - ./bin/grabpl e2e-tests --port 3001 --tries 3
  environment:
    HOST: end-to-end-tests-server
  depends_on:
  - end-to-end-tests-server

- name: build-storybook
  image: grafana/build-container:1.4.3
  commands:
  - yarn storybook:build
  - ./bin/grabpl verify-storybook
  environment:
    NODE_OPTIONS: --max_old_space_size=4096
  depends_on:
  - package

- name: copy-packages-for-docker
  image: grafana/build-container:1.4.3
  commands:
  - ls dist/*.tar.gz*
  - cp dist/*.tar.gz* packaging/docker/
  depends_on:
  - end-to-end-tests-server

- name: build-docker-images
  image: grafana/drone-grafana-docker:0.3.2
  settings:
    dry_run: true
    edition: oss
  depends_on:
  - copy-packages-for-docker

- name: build-docker-images-ubuntu
  image: grafana/drone-grafana-docker:0.3.2
  settings:
    dry_run: true
    edition: oss
    ubuntu: true
  depends_on:
  - copy-packages-for-docker

- name: postgres-integration-tests
  image: grafana/build-container:1.4.3
  commands:
  - apt-get update
  - apt-get install -yq postgresql-client
  - dockerize -wait tcp://postgres:5432 -timeout 120s
  - psql -p 5432 -h postgres -U grafanatest -d grafanatest -f devenv/docker/blocks/postgres_tests/setup.sql
  - go clean -testcache
  - ./bin/grabpl integration-tests --database postgres
  environment:
    GRAFANA_TEST_DB: postgres
    PGPASSWORD: grafanatest
    POSTGRES_HOST: postgres
  depends_on:
  - test-backend
  - test-frontend

- name: mysql-integration-tests
  image: grafana/build-container:1.4.3
  commands:
  - apt-get update
  - apt-get install -yq default-mysql-client
  - dockerize -wait tcp://mysql:3306 -timeout 120s
  - cat devenv/docker/blocks/mysql_tests/setup.sql | mysql -h mysql -P 3306 -u root -prootpass
  - go clean -testcache
  - ./bin/grabpl integration-tests --database mysql
  environment:
    GRAFANA_TEST_DB: mysql
    MYSQL_HOST: mysql
  depends_on:
  - test-backend
  - test-frontend

- name: upload-cdn-assets
  image: grafana/grafana-ci-deploy:1.3.1
  commands:
  - ./bin/grabpl upload-cdn --edition oss --bucket "grafana-static-assets"
  environment:
    GCP_GRAFANA_UPLOAD_KEY:
      from_secret: gcp_key
  depends_on:
  - end-to-end-tests-server

- name: upload-packages
  image: grafana/grafana-ci-deploy:1.3.1
  commands:
  - ./bin/grabpl upload-packages --edition oss --packages-bucket grafana-downloads
  environment:
    GCP_GRAFANA_UPLOAD_KEY:
      from_secret: gcp_key
  depends_on:
  - end-to-end-tests
  - mysql-integration-tests
  - postgres-integration-tests

services:
- name: postgres
  image: postgres:12.3-alpine
  environment:
    POSTGRES_DB: grafanatest
    POSTGRES_PASSWORD: grafanatest
    POSTGRES_USER: grafanatest

- name: mysql
  image: mysql:5.6.48
  environment:
    MYSQL_DATABASE: grafana_tests
    MYSQL_PASSWORD: password
    MYSQL_ROOT_PASSWORD: rootpass
    MYSQL_USER: grafana

node:
  type: no-parallel

trigger:
  ref:
  - refs/heads/v[0-9]*

---
kind: pipeline
type: docker
name: oss-windows-release-branch

platform:
  os: windows
  arch: amd64
  version: 1809

steps:
- name: identify-runner
  image: mcr.microsoft.com/windows:1809
  commands:
  - echo $env:DRONE_RUNNER_NAME

- name: initialize
  image: grafana/ci-wix:0.1.1
  commands:
  - $$ProgressPreference = "SilentlyContinue"
  - Invoke-WebRequest https://grafana-downloads.storage.googleapis.com/grafana-build-pipeline/v2.4.8/windows/grabpl.exe -OutFile grabpl.exe

- name: build-windows-installer
  image: grafana/ci-wix:0.1.1
  commands:
  - $$gcpKey = $$env:GCP_KEY
  - "[System.Text.Encoding]::UTF8.GetString([System.Convert]::FromBase64String($$gcpKey)) > gcpkey.json"
  - dos2unix gcpkey.json
  - gcloud auth activate-service-account --key-file=gcpkey.json
  - rm gcpkey.json
  - cp C:\App\nssm-2.24.zip .
  environment:
    GCP_KEY:
      from_secret: gcp_key
>>>>>>> 0b89bdd4
  depends_on:
  - clone

- name: restore-cache-node-modules
  pull: always
  image: jduchesnegrafana/drone-cache:v1.2.0-rc0-dirtytest
  settings:
    backend: gcs
    bucket: test-julien
    cache_key: node_modules
    json_key:
      from_secret: tf_google_credentials
    mount:
    - node_modules
    restore: true
  depends_on:
  - clone

- name: identify-runner
  image: alpine:3.14.2
  commands:
  - echo $DRONE_RUNNER_NAME

- name: initialize
  image: grafana/build-container:1.4.3
  commands:
  - echo test
  - mkdir -p bin
  - curl -fL -o bin/grabpl https://grafana-downloads.storage.googleapis.com/grafana-build-pipeline/v2.4.8/grabpl
  - chmod +x bin/grabpl
  - yarn config set cache-folder /cache/yarn
  - yarn cache dir
  - echo "ls /cache/yarn"
  - ls /cache/yarn
  - echo "ls /cache/yarn/v6"
  - ls /cache/yarn/v6
  - find . -type d | grep cache
  - yarn install --frozen-lockfile --no-progress
  - ls /cache/yarn/v6
  environment:
    DOCKERIZE_VERSION: 0.6.1
    YARN_CACHE_FOLDER: /cache/yarn
  volumes:
  - name: cache
    path: /cache
  depends_on:
  - restore-cache-yarn
  - restore-cache-node-modules

- name: test-frontend
  image: grafana/build-container:1.4.3
  commands:
  - yarn run ci:test-frontend
  environment:
    TEST_MAX_WORKERS: 50%
    YARN_CACHE_FOLDER: /cache/yarn
  depends_on:
  - restore-cache-yarn
  - restore-cache-node-modules
  - initialize

- name: build-frontend
  image: grafana/build-container:1.4.3
  commands:
  - ./bin/grabpl build-frontend --jobs 8 --no-install-deps --edition oss --build-id ${DRONE_BUILD_NUMBER} --no-pull-enterprise
  environment:
    YARN_CACHE_FOLDER: /cache/yarn
  depends_on:
  - test-frontend

<<<<<<< HEAD
- name: rebuild-cache-yarn
  pull: always
  image: jduchesnegrafana/drone-cache:v1.2.0-rc0-dirtytest
  settings:
    backend: gcs
    bucket: test-julien
    cache_key: test123
    json_key:
      from_secret: tf_google_credentials
    local_root: /cache
    mount:
    - yarn
    rebuild: true
  volumes:
  - name: cache
    path: /cache
  when:
    event:
    - pull_request
=======
- name: upload-cdn-assets
  image: grafana/grafana-ci-deploy:1.3.1
  commands:
  - ./bin/grabpl upload-cdn --edition enterprise --bucket "grafana-static-assets"
  environment:
    GCP_GRAFANA_UPLOAD_KEY:
      from_secret: gcp_key
  depends_on:
  - end-to-end-tests-server

- name: upload-packages
  image: grafana/grafana-ci-deploy:1.3.1
  commands:
  - ./bin/grabpl upload-packages --edition enterprise --packages-bucket grafana-downloads
  environment:
    GCP_GRAFANA_UPLOAD_KEY:
      from_secret: gcp_key
  depends_on:
  - end-to-end-tests
  - mysql-integration-tests
  - postgres-integration-tests
  - redis-integration-tests
  - memcached-integration-tests

- name: package-enterprise2
  image: grafana/build-container:1.4.3
  commands:
  - ./bin/grabpl package --jobs 8 --edition enterprise2 --build-id ${DRONE_BUILD_NUMBER} --no-pull-enterprise --variants linux-x64 --sign
  environment:
    GITHUB_TOKEN:
      from_secret: github_token
    GPG_KEY_PASSWORD:
      from_secret: gpg_key_password
    GPG_PRIV_KEY:
      from_secret: gpg_priv_key
    GPG_PUB_KEY:
      from_secret: gpg_pub_key
    GRAFANA_API_KEY:
      from_secret: grafana_api_key
  depends_on:
  - gen-version

- name: end-to-end-tests-server-enterprise2
  image: grafana/build-container:1.4.3
  detach: true
  commands:
  - ./e2e/start-server
  environment:
    PACKAGE_FILE: dist/grafana-enterprise2-*linux-amd64.tar.gz
    PORT: 3002
    RUNDIR: e2e/tmp-grafana-enterprise2
  depends_on:
  - package-enterprise2

- name: end-to-end-tests-enterprise2
  image: grafana/ci-e2e:12.19.0-1
  commands:
  - ./node_modules/.bin/cypress install
  - ./bin/grabpl e2e-tests --port 3002 --tries 3
  environment:
    HOST: end-to-end-tests-server-enterprise2
  depends_on:
  - end-to-end-tests-server-enterprise2

- name: upload-cdn-assets-enterprise2
  image: grafana/grafana-ci-deploy:1.3.1
  commands:
  - ./bin/grabpl upload-cdn --edition enterprise2 --bucket "grafana-static-assets"
  environment:
    GCP_GRAFANA_UPLOAD_KEY:
      from_secret: gcp_key
  depends_on:
  - end-to-end-tests-server-enterprise2

- name: upload-packages-enterprise2
  image: grafana/grafana-ci-deploy:1.3.1
  commands:
  - ./bin/grabpl upload-packages --edition enterprise2 --packages-bucket grafana-downloads-enterprise2
  environment:
    GCP_GRAFANA_UPLOAD_KEY:
      from_secret: gcp_key
  depends_on:
  - end-to-end-tests-enterprise2
  - mysql-integration-tests
  - postgres-integration-tests
  - redis-integration-tests
  - memcached-integration-tests

services:
- name: postgres
  image: postgres:12.3-alpine
  environment:
    POSTGRES_DB: grafanatest
    POSTGRES_PASSWORD: grafanatest
    POSTGRES_USER: grafanatest

- name: mysql
  image: mysql:5.6.48
  environment:
    MYSQL_DATABASE: grafana_tests
    MYSQL_PASSWORD: password
    MYSQL_ROOT_PASSWORD: rootpass
    MYSQL_USER: grafana

- name: redis
  image: redis:6.2.1-alpine

- name: memcached
  image: memcached:1.6.9-alpine

image_pull_secrets:
- dockerconfigjson

node:
  type: no-parallel

trigger:
  ref:
  - refs/heads/v[0-9]*

---
kind: pipeline
type: docker
name: enterprise-windows-release-branch

platform:
  os: windows
  arch: amd64
  version: 1809

clone:
  disable: true

steps:
- name: identify-runner
  image: mcr.microsoft.com/windows:1809
  commands:
  - echo $env:DRONE_RUNNER_NAME

- name: clone
  image: grafana/ci-wix:0.1.1
  commands:
  - $$ProgressPreference = "SilentlyContinue"
  - Invoke-WebRequest https://grafana-downloads.storage.googleapis.com/grafana-build-pipeline/v2.4.8/windows/grabpl.exe -OutFile grabpl.exe
  - git clone "https://$$env:GITHUB_TOKEN@github.com/grafana/grafana-enterprise.git"
  - cd grafana-enterprise
  - git checkout $$env:DRONE_BRANCH
  environment:
    GITHUB_TOKEN:
      from_secret: github_token

- name: initialize
  image: grafana/ci-wix:0.1.1
  commands:
  - cp -r grafana-enterprise C:\App\grafana-enterprise
  - rm -r -force grafana-enterprise
  - cp grabpl.exe C:\App\grabpl.exe
  - rm -force grabpl.exe
  - C:\App\grabpl.exe init-enterprise C:\App\grafana-enterprise
  - cp C:\App\grabpl.exe grabpl.exe
>>>>>>> 0b89bdd4
  depends_on:
  - build-frontend

- name: rebuild-cache-node-modules
  pull: always
  image: jduchesnegrafana/drone-cache:v1.2.0-rc0-dirtytest
  settings:
    backend: gcs
    bucket: test-julien
    cache_key: node_modules
    json_key:
      from_secret: tf_google_credentials
    mount:
    - node_modules
    rebuild: true
  when:
    event:
    - pull_request
  depends_on:
  - build-frontend

volumes:
- name: cache
  temp: {}

trigger:
  event:
  - pull_request

---
kind: secret
name: dockerconfigjson

get:
  path: secret/data/common/gcr
  name: .dockerconfigjson

---
kind: secret
name: github_token

get:
  path: infra/data/ci/github/grafanabot
  name: pat

---
kind: secret
name: drone_token

get:
  path: infra/data/ci/drone
  name: machine-user-token

---
kind: secret
name: tf_google_credentials

get:
  path: infra/data/ci/terraform/google
  name: credentials.json

---
kind: secret
name: access_key

get:
  path: infra/data/ci/test-drone-caching
  name: access-key

---
kind: secret
name: secret

get:
  path: infra/data/ci/test-drone-caching
  name: secret

---
kind: signature
<<<<<<< HEAD
hmac: cbd983b42d596f9eadcaf26f20ac8d5f9c56927403c44ce719d4d9a50712c62a
=======
hmac: fd746435bdd748cec43565f7ab4230da5a221aa848b11da68346921a3d67ff91
>>>>>>> 0b89bdd4

...<|MERGE_RESOLUTION|>--- conflicted
+++ resolved
@@ -8,7 +8,6 @@
   arch: amd64
 
 steps:
-<<<<<<< HEAD
 - name: restore-cache-yarn
   pull: always
   image: jduchesnegrafana/drone-cache:v1.2.0-rc0-dirtytest
@@ -25,2965 +24,6 @@
   volumes:
   - name: cache
     path: /cache
-=======
-- name: identify-runner
-  image: alpine:3.14.2
-  commands:
-  - echo $DRONE_RUNNER_NAME
-
-- name: initialize
-  image: grafana/build-container:1.4.3
-  commands:
-  - mkdir -p bin
-  - curl -fL -o bin/grabpl https://grafana-downloads.storage.googleapis.com/grafana-build-pipeline/v2.4.8/grabpl
-  - chmod +x bin/grabpl
-  - ./bin/grabpl verify-drone
-  - make gen-go
-  - yarn install --frozen-lockfile --no-progress
-  environment:
-    DOCKERIZE_VERSION: 0.6.1
-
-- name: codespell
-  image: grafana/build-container:1.4.3
-  commands:
-  - "echo -e \"unknwon\nreferer\nerrorstring\neror\niam\nwan\" > words_to_ignore.txt"
-  - codespell -I words_to_ignore.txt docs/
-  depends_on:
-  - initialize
-
-- name: shellcheck
-  image: grafana/build-container:1.4.3
-  commands:
-  - ./bin/grabpl shellcheck
-  depends_on:
-  - initialize
-
-- name: lint-backend
-  image: grafana/build-container:1.4.3
-  commands:
-  - ./bin/grabpl lint-backend --edition oss
-  environment:
-    CGO_ENABLED: 1
-  depends_on:
-  - initialize
-
-- name: lint-frontend
-  image: grafana/build-container:1.4.3
-  commands:
-  - yarn run prettier:check
-  - yarn run lint
-  - yarn run typecheck
-  - yarn run check-strict
-  environment:
-    TEST_MAX_WORKERS: 50%
-  depends_on:
-  - initialize
-
-- name: test-backend
-  image: grafana/build-container:1.4.3
-  commands:
-  - "[ $(grep FocusConvey -R pkg | wc -l) -eq \"0\" ] || exit 1"
-  - ./bin/grabpl test-backend --edition oss
-  - ./bin/grabpl integration-tests --edition oss
-  depends_on:
-  - lint-backend
-
-- name: test-frontend
-  image: grafana/build-container:1.4.3
-  commands:
-  - yarn run ci:test-frontend
-  environment:
-    TEST_MAX_WORKERS: 50%
-  depends_on:
-  - lint-frontend
-
-- name: build-backend
-  image: grafana/build-container:1.4.3
-  commands:
-  - ./bin/grabpl build-backend --jobs 8 --edition oss --build-id ${DRONE_BUILD_NUMBER} --variants linux-x64,linux-x64-musl,osx64,win64,armv6 --no-pull-enterprise
-  depends_on:
-  - test-backend
-
-- name: build-frontend
-  image: grafana/build-container:1.4.3
-  commands:
-  - ./bin/grabpl build-frontend --jobs 8 --no-install-deps --edition oss --build-id ${DRONE_BUILD_NUMBER} --no-pull-enterprise
-  depends_on:
-  - test-frontend
-
-- name: build-plugins
-  image: grafana/build-container:1.4.3
-  commands:
-  - ./bin/grabpl build-plugins --jobs 8 --edition oss --no-install-deps
-  depends_on:
-  - lint-backend
-
-- name: validate-scuemata
-  image: grafana/build-container:1.4.3
-  commands:
-  - ./bin/linux-amd64/grafana-cli cue validate-schema --grafana-root .
-  depends_on:
-  - build-backend
-
-- name: gen-version
-  image: grafana/build-container:1.4.3
-  commands:
-  - ./bin/grabpl gen-version --build-id ${DRONE_BUILD_NUMBER}
-  depends_on:
-  - build-plugins
-  - build-backend
-  - build-frontend
-  - codespell
-  - shellcheck
-
-- name: package
-  image: grafana/build-container:1.4.3
-  commands:
-  - . scripts/build/gpg-test-vars.sh && ./bin/grabpl package --jobs 8 --edition oss --build-id ${DRONE_BUILD_NUMBER} --no-pull-enterprise --variants linux-x64,linux-x64-musl,osx64,win64,armv6
-  depends_on:
-  - gen-version
-
-- name: end-to-end-tests-server
-  image: grafana/build-container:1.4.3
-  detach: true
-  commands:
-  - ./e2e/start-server
-  environment:
-    PORT: 3001
-  depends_on:
-  - package
-
-- name: end-to-end-tests
-  image: grafana/ci-e2e:12.19.0-1
-  commands:
-  - ./node_modules/.bin/cypress install
-  - ./bin/grabpl e2e-tests --port 3001
-  environment:
-    HOST: end-to-end-tests-server
-  depends_on:
-  - end-to-end-tests-server
-
-- name: build-storybook
-  image: grafana/build-container:1.4.3
-  commands:
-  - yarn storybook:build
-  - ./bin/grabpl verify-storybook
-  environment:
-    NODE_OPTIONS: --max_old_space_size=4096
-  depends_on:
-  - package
-
-- name: test-a11y-frontend-pr
-  image: buildkite/puppeteer
-  commands:
-  - yarn wait-on http://$HOST:$PORT
-  - yarn -s test:accessibility-pr
-  environment:
-    GRAFANA_MISC_STATS_API_KEY:
-      from_secret: grafana_misc_stats_api_key
-    HOST: end-to-end-tests-server
-    PORT: 3001
-  failure: ignore
-  depends_on:
-  - end-to-end-tests-server
-
-- name: build-frontend-docs
-  image: grafana/build-container:1.4.3
-  commands:
-  - ./scripts/ci-reference-docs-lint.sh ci
-  depends_on:
-  - build-frontend
-
-- name: build-docs-website
-  image: grafana/docs-base:latest
-  commands:
-  - mkdir -p /hugo/content/docs/grafana
-  - cp -r docs/sources/* /hugo/content/docs/grafana/latest/
-  - cd /hugo && make prod
-  depends_on:
-  - build-frontend-docs
-
-- name: copy-packages-for-docker
-  image: grafana/build-container:1.4.3
-  commands:
-  - ls dist/*.tar.gz*
-  - cp dist/*.tar.gz* packaging/docker/
-  depends_on:
-  - end-to-end-tests-server
-
-- name: build-docker-images
-  image: grafana/drone-grafana-docker:0.3.2
-  settings:
-    archs: amd64
-    dry_run: true
-    edition: oss
-  depends_on:
-  - copy-packages-for-docker
-
-- name: postgres-integration-tests
-  image: grafana/build-container:1.4.3
-  commands:
-  - apt-get update
-  - apt-get install -yq postgresql-client
-  - dockerize -wait tcp://postgres:5432 -timeout 120s
-  - psql -p 5432 -h postgres -U grafanatest -d grafanatest -f devenv/docker/blocks/postgres_tests/setup.sql
-  - go clean -testcache
-  - ./bin/grabpl integration-tests --database postgres
-  environment:
-    GRAFANA_TEST_DB: postgres
-    PGPASSWORD: grafanatest
-    POSTGRES_HOST: postgres
-  depends_on:
-  - test-backend
-  - test-frontend
-
-- name: mysql-integration-tests
-  image: grafana/build-container:1.4.3
-  commands:
-  - apt-get update
-  - apt-get install -yq default-mysql-client
-  - dockerize -wait tcp://mysql:3306 -timeout 120s
-  - cat devenv/docker/blocks/mysql_tests/setup.sql | mysql -h mysql -P 3306 -u root -prootpass
-  - go clean -testcache
-  - ./bin/grabpl integration-tests --database mysql
-  environment:
-    GRAFANA_TEST_DB: mysql
-    MYSQL_HOST: mysql
-  depends_on:
-  - test-backend
-  - test-frontend
-
-services:
-- name: postgres
-  image: postgres:12.3-alpine
-  environment:
-    POSTGRES_DB: grafanatest
-    POSTGRES_PASSWORD: grafanatest
-    POSTGRES_USER: grafanatest
-
-- name: mysql
-  image: mysql:5.6.48
-  environment:
-    MYSQL_DATABASE: grafana_tests
-    MYSQL_PASSWORD: password
-    MYSQL_ROOT_PASSWORD: rootpass
-    MYSQL_USER: grafana
-
-node:
-  type: no-parallel
-
-trigger:
-  event:
-  - pull_request
-
----
-kind: pipeline
-type: docker
-name: build-main
-
-platform:
-  os: linux
-  arch: amd64
-
-steps:
-- name: identify-runner
-  image: alpine:3.14.2
-  commands:
-  - echo $DRONE_RUNNER_NAME
-
-- name: initialize
-  image: grafana/build-container:1.4.3
-  commands:
-  - mkdir -p bin
-  - curl -fL -o bin/grabpl https://grafana-downloads.storage.googleapis.com/grafana-build-pipeline/v2.4.8/grabpl
-  - chmod +x bin/grabpl
-  - ./bin/grabpl verify-drone
-  - make gen-go
-  - yarn install --frozen-lockfile --no-progress
-  environment:
-    DOCKERIZE_VERSION: 0.6.1
-
-- name: trigger-enterprise-downstream
-  image: grafana/drone-downstream
-  settings:
-    params:
-    - SOURCE_BUILD_NUMBER=${DRONE_BUILD_NUMBER}
-    - SOURCE_COMMIT=${DRONE_COMMIT}
-    repositories:
-    - grafana/grafana-enterprise@main
-    server: https://drone.grafana.net
-    token:
-      from_secret: drone_token
-
-- name: codespell
-  image: grafana/build-container:1.4.3
-  commands:
-  - "echo -e \"unknwon\nreferer\nerrorstring\neror\niam\nwan\" > words_to_ignore.txt"
-  - codespell -I words_to_ignore.txt docs/
-  depends_on:
-  - initialize
-
-- name: shellcheck
-  image: grafana/build-container:1.4.3
-  commands:
-  - ./bin/grabpl shellcheck
-  depends_on:
-  - initialize
-
-- name: lint-backend
-  image: grafana/build-container:1.4.3
-  commands:
-  - ./bin/grabpl lint-backend --edition oss
-  environment:
-    CGO_ENABLED: 1
-  depends_on:
-  - initialize
-
-- name: lint-frontend
-  image: grafana/build-container:1.4.3
-  commands:
-  - yarn run prettier:check
-  - yarn run lint
-  - yarn run typecheck
-  - yarn run check-strict
-  environment:
-    TEST_MAX_WORKERS: 50%
-  depends_on:
-  - initialize
-
-- name: test-backend
-  image: grafana/build-container:1.4.3
-  commands:
-  - "[ $(grep FocusConvey -R pkg | wc -l) -eq \"0\" ] || exit 1"
-  - ./bin/grabpl test-backend --edition oss
-  - ./bin/grabpl integration-tests --edition oss
-  depends_on:
-  - lint-backend
-
-- name: test-frontend
-  image: grafana/build-container:1.4.3
-  commands:
-  - yarn run ci:test-frontend
-  environment:
-    TEST_MAX_WORKERS: 50%
-  depends_on:
-  - lint-frontend
-
-- name: build-backend
-  image: grafana/build-container:1.4.3
-  commands:
-  - ./bin/grabpl build-backend --jobs 8 --edition oss --build-id ${DRONE_BUILD_NUMBER} --no-pull-enterprise
-  depends_on:
-  - test-backend
-
-- name: build-frontend
-  image: grafana/build-container:1.4.3
-  commands:
-  - ./bin/grabpl build-frontend --jobs 8 --no-install-deps --edition oss --build-id ${DRONE_BUILD_NUMBER} --no-pull-enterprise
-  depends_on:
-  - test-frontend
-
-- name: build-plugins
-  image: grafana/build-container:1.4.3
-  commands:
-  - ./bin/grabpl build-plugins --jobs 8 --edition oss --no-install-deps --sign --signing-admin
-  environment:
-    GRAFANA_API_KEY:
-      from_secret: grafana_api_key
-  depends_on:
-  - lint-backend
-
-- name: validate-scuemata
-  image: grafana/build-container:1.4.3
-  commands:
-  - ./bin/linux-amd64/grafana-cli cue validate-schema --grafana-root .
-  depends_on:
-  - build-backend
-
-- name: gen-version
-  image: grafana/build-container:1.4.3
-  commands:
-  - ./bin/grabpl gen-version --build-id ${DRONE_BUILD_NUMBER}
-  depends_on:
-  - build-plugins
-  - build-backend
-  - build-frontend
-  - codespell
-  - shellcheck
-
-- name: package
-  image: grafana/build-container:1.4.3
-  commands:
-  - ./bin/grabpl package --jobs 8 --edition oss --build-id ${DRONE_BUILD_NUMBER} --no-pull-enterprise --sign
-  environment:
-    GITHUB_TOKEN:
-      from_secret: github_token
-    GPG_KEY_PASSWORD:
-      from_secret: gpg_key_password
-    GPG_PRIV_KEY:
-      from_secret: gpg_priv_key
-    GPG_PUB_KEY:
-      from_secret: gpg_pub_key
-    GRAFANA_API_KEY:
-      from_secret: grafana_api_key
-  depends_on:
-  - gen-version
-
-- name: end-to-end-tests-server
-  image: grafana/build-container:1.4.3
-  detach: true
-  commands:
-  - ./e2e/start-server
-  environment:
-    PORT: 3001
-  depends_on:
-  - package
-
-- name: end-to-end-tests
-  image: grafana/ci-e2e:12.19.0-1
-  commands:
-  - ./node_modules/.bin/cypress install
-  - ./bin/grabpl e2e-tests --port 3001
-  environment:
-    HOST: end-to-end-tests-server
-  depends_on:
-  - end-to-end-tests-server
-
-- name: build-storybook
-  image: grafana/build-container:1.4.3
-  commands:
-  - yarn storybook:build
-  - ./bin/grabpl verify-storybook
-  environment:
-    NODE_OPTIONS: --max_old_space_size=4096
-  depends_on:
-  - package
-
-- name: publish-storybook
-  image: grafana/grafana-ci-deploy:1.3.1
-  commands:
-  - printenv GCP_KEY | base64 -d > /tmp/gcpkey.json
-  - gcloud auth activate-service-account --key-file=/tmp/gcpkey.json
-  - gsutil -m rsync -d -r ./packages/grafana-ui/dist/storybook gs://grafana-storybook/canary
-  environment:
-    GCP_KEY:
-      from_secret: gcp_key
-  depends_on:
-  - build-storybook
-  - end-to-end-tests
-
-- name: test-a11y-frontend
-  image: buildkite/puppeteer
-  commands:
-  - yarn wait-on http://$HOST:$PORT
-  - yarn -s test:accessibility --json > pa11y-ci-results.json
-  environment:
-    GRAFANA_MISC_STATS_API_KEY:
-      from_secret: grafana_misc_stats_api_key
-    HOST: end-to-end-tests-server
-    PORT: 3001
-  failure: ignore
-  depends_on:
-  - end-to-end-tests-server
-
-- name: publish-frontend-metrics
-  image: grafana/build-container:1.4.3
-  commands:
-  - ./scripts/ci-frontend-metrics.sh | ./bin/grabpl publish-metrics $${GRAFANA_MISC_STATS_API_KEY}
-  environment:
-    GRAFANA_MISC_STATS_API_KEY:
-      from_secret: grafana_misc_stats_api_key
-  failure: ignore
-  depends_on:
-  - test-a11y-frontend
-
-- name: build-frontend-docs
-  image: grafana/build-container:1.4.3
-  commands:
-  - ./scripts/ci-reference-docs-lint.sh ci
-  depends_on:
-  - build-frontend
-
-- name: copy-packages-for-docker
-  image: grafana/build-container:1.4.3
-  commands:
-  - ls dist/*.tar.gz*
-  - cp dist/*.tar.gz* packaging/docker/
-  depends_on:
-  - end-to-end-tests-server
-
-- name: build-docker-images
-  image: grafana/drone-grafana-docker:0.3.2
-  settings:
-    edition: oss
-    password:
-      from_secret: docker_password
-    username:
-      from_secret: docker_user
-  depends_on:
-  - copy-packages-for-docker
-
-- name: build-docker-images-ubuntu
-  image: grafana/drone-grafana-docker:0.3.2
-  settings:
-    edition: oss
-    password:
-      from_secret: docker_password
-    ubuntu: true
-    username:
-      from_secret: docker_user
-  depends_on:
-  - copy-packages-for-docker
-
-- name: postgres-integration-tests
-  image: grafana/build-container:1.4.3
-  commands:
-  - apt-get update
-  - apt-get install -yq postgresql-client
-  - dockerize -wait tcp://postgres:5432 -timeout 120s
-  - psql -p 5432 -h postgres -U grafanatest -d grafanatest -f devenv/docker/blocks/postgres_tests/setup.sql
-  - go clean -testcache
-  - ./bin/grabpl integration-tests --database postgres
-  environment:
-    GRAFANA_TEST_DB: postgres
-    PGPASSWORD: grafanatest
-    POSTGRES_HOST: postgres
-  depends_on:
-  - test-backend
-  - test-frontend
-
-- name: mysql-integration-tests
-  image: grafana/build-container:1.4.3
-  commands:
-  - apt-get update
-  - apt-get install -yq default-mysql-client
-  - dockerize -wait tcp://mysql:3306 -timeout 120s
-  - cat devenv/docker/blocks/mysql_tests/setup.sql | mysql -h mysql -P 3306 -u root -prootpass
-  - go clean -testcache
-  - ./bin/grabpl integration-tests --database mysql
-  environment:
-    GRAFANA_TEST_DB: mysql
-    MYSQL_HOST: mysql
-  depends_on:
-  - test-backend
-  - test-frontend
-
-- name: release-canary-npm-packages
-  image: grafana/build-container:1.4.3
-  commands:
-  - ./scripts/circle-release-canary-packages.sh
-  environment:
-    GITHUB_PACKAGE_TOKEN:
-      from_secret: github_package_token
-  depends_on:
-  - end-to-end-tests
-
-- name: upload-packages
-  image: grafana/grafana-ci-deploy:1.3.1
-  commands:
-  - ./bin/grabpl upload-packages --edition oss --packages-bucket grafana-downloads
-  environment:
-    GCP_GRAFANA_UPLOAD_KEY:
-      from_secret: gcp_key
-  depends_on:
-  - end-to-end-tests
-  - mysql-integration-tests
-  - postgres-integration-tests
-
-- name: upload-cdn-assets
-  image: grafana/grafana-ci-deploy:1.3.1
-  commands:
-  - ./bin/grabpl upload-cdn --edition oss --bucket "grafana-static-assets"
-  environment:
-    GCP_GRAFANA_UPLOAD_KEY:
-      from_secret: gcp_key
-  depends_on:
-  - end-to-end-tests-server
-
-services:
-- name: postgres
-  image: postgres:12.3-alpine
-  environment:
-    POSTGRES_DB: grafanatest
-    POSTGRES_PASSWORD: grafanatest
-    POSTGRES_USER: grafanatest
-
-- name: mysql
-  image: mysql:5.6.48
-  environment:
-    MYSQL_DATABASE: grafana_tests
-    MYSQL_PASSWORD: password
-    MYSQL_ROOT_PASSWORD: rootpass
-    MYSQL_USER: grafana
-
-node:
-  type: no-parallel
-
-trigger:
-  branch:
-  - main
-  event:
-  - push
-
----
-kind: pipeline
-type: docker
-name: windows-main
-
-platform:
-  os: windows
-  arch: amd64
-  version: 1809
-
-steps:
-- name: identify-runner
-  image: mcr.microsoft.com/windows:1809
-  commands:
-  - echo $env:DRONE_RUNNER_NAME
-
-- name: initialize
-  image: grafana/ci-wix:0.1.1
-  commands:
-  - $$ProgressPreference = "SilentlyContinue"
-  - Invoke-WebRequest https://grafana-downloads.storage.googleapis.com/grafana-build-pipeline/v2.4.8/windows/grabpl.exe -OutFile grabpl.exe
-
-- name: build-windows-installer
-  image: grafana/ci-wix:0.1.1
-  commands:
-  - $$gcpKey = $$env:GCP_KEY
-  - "[System.Text.Encoding]::UTF8.GetString([System.Convert]::FromBase64String($$gcpKey)) > gcpkey.json"
-  - dos2unix gcpkey.json
-  - gcloud auth activate-service-account --key-file=gcpkey.json
-  - rm gcpkey.json
-  - cp C:\App\nssm-2.24.zip .
-  - .\grabpl.exe windows-installer --edition oss --build-id $$env:DRONE_BUILD_NUMBER
-  - $$fname = ((Get-Childitem grafana*.msi -name) -split "`n")[0]
-  - gsutil cp $$fname gs://grafana-downloads/oss/main/
-  - gsutil cp "$$fname.sha256" gs://grafana-downloads/oss/main/
-  environment:
-    GCP_KEY:
-      from_secret: gcp_key
-  depends_on:
-  - initialize
-
-trigger:
-  branch:
-  - main
-  event:
-  - push
-
-depends_on:
-- build-main
-
----
-kind: pipeline
-type: docker
-name: publish-main
-
-platform:
-  os: linux
-  arch: amd64
-
-steps:
-- name: identify-runner
-  image: alpine:3.14.2
-  commands:
-  - echo $DRONE_RUNNER_NAME
-
-- name: initialize
-  image: grafana/build-container:1.4.3
-  commands:
-  - mkdir -p bin
-  - curl -fL -o bin/grabpl https://grafana-downloads.storage.googleapis.com/grafana-build-pipeline/v2.4.8/grabpl
-  - chmod +x bin/grabpl
-  - ./bin/grabpl verify-drone
-  - make gen-go
-  environment:
-    DOCKERIZE_VERSION: 0.6.1
-
-- name: publish-packages-oss
-  image: grafana/grafana-ci-deploy:1.3.1
-  commands:
-  - printenv GCP_KEY | base64 -d > /tmp/gcpkey.json
-  - ./bin/grabpl publish-packages --edition oss --gcp-key /tmp/gcpkey.json --build-id ${DRONE_BUILD_NUMBER}
-  environment:
-    GCP_KEY:
-      from_secret: gcp_key
-    GPG_KEY_PASSWORD:
-      from_secret: gpg_key_password
-    GPG_PRIV_KEY:
-      from_secret: gpg_priv_key
-    GPG_PUB_KEY:
-      from_secret: gpg_pub_key
-    GRAFANA_COM_API_KEY:
-      from_secret: grafana_api_key
-  depends_on:
-  - initialize
-
-node:
-  type: no-parallel
-
-trigger:
-  branch:
-  - main
-  event:
-  - push
-
-depends_on:
-- build-main
-- windows-main
-
----
-kind: pipeline
-type: docker
-name: notify-main
-
-platform:
-  os: linux
-  arch: amd64
-
-steps:
-- name: slack
-  image: plugins/slack
-  settings:
-    channel: grafana-ci-notifications
-    template: "Build {{build.number}} failed for commit: <https://github.com/{{repo.owner}}/{{repo.name}}/commit/{{build.commit}}|{{ truncate build.commit 8 }}>: {{build.link}}\nBranch: <https://github.com/{{ repo.owner }}/{{ repo.name }}/commits/{{ build.branch }}|{{ build.branch }}>\nAuthor: {{build.author}}"
-    webhook:
-      from_secret: slack_webhook
-
-trigger:
-  branch:
-  - main
-  event:
-  - push
-  status:
-  - failure
-
-depends_on:
-- build-main
-- windows-main
-- publish-main
-
----
-kind: pipeline
-type: docker
-name: oss-build-release
-
-platform:
-  os: linux
-  arch: amd64
-
-steps:
-- name: identify-runner
-  image: alpine:3.14.2
-  commands:
-  - echo $DRONE_RUNNER_NAME
-
-- name: initialize
-  image: grafana/build-container:1.4.3
-  commands:
-  - mkdir -p bin
-  - curl -fL -o bin/grabpl https://grafana-downloads.storage.googleapis.com/grafana-build-pipeline/v2.4.8/grabpl
-  - chmod +x bin/grabpl
-  - ./bin/grabpl verify-drone
-  - make gen-go
-  - ./bin/grabpl verify-version ${DRONE_TAG}
-  - yarn install --frozen-lockfile --no-progress
-  environment:
-    DOCKERIZE_VERSION: 0.6.1
-
-- name: codespell
-  image: grafana/build-container:1.4.3
-  commands:
-  - "echo -e \"unknwon\nreferer\nerrorstring\neror\niam\nwan\" > words_to_ignore.txt"
-  - codespell -I words_to_ignore.txt docs/
-  depends_on:
-  - initialize
-
-- name: shellcheck
-  image: grafana/build-container:1.4.3
-  commands:
-  - ./bin/grabpl shellcheck
-  depends_on:
-  - initialize
-
-- name: lint-backend
-  image: grafana/build-container:1.4.3
-  commands:
-  - ./bin/grabpl lint-backend --edition oss
-  environment:
-    CGO_ENABLED: 1
-  depends_on:
-  - initialize
-
-- name: lint-frontend
-  image: grafana/build-container:1.4.3
-  commands:
-  - yarn run prettier:check
-  - yarn run lint
-  - yarn run typecheck
-  - yarn run check-strict
-  environment:
-    TEST_MAX_WORKERS: 50%
-  depends_on:
-  - initialize
-
-- name: test-backend
-  image: grafana/build-container:1.4.3
-  commands:
-  - "[ $(grep FocusConvey -R pkg | wc -l) -eq \"0\" ] || exit 1"
-  - ./bin/grabpl test-backend --edition oss --tries 5
-  - ./bin/grabpl integration-tests --edition oss --tries 5
-  depends_on:
-  - lint-backend
-
-- name: test-frontend
-  image: grafana/build-container:1.4.3
-  commands:
-  - yarn run ci:test-frontend
-  environment:
-    TEST_MAX_WORKERS: 50%
-  depends_on:
-  - lint-frontend
-
-- name: build-backend
-  image: grafana/build-container:1.4.3
-  commands:
-  - ./bin/grabpl build-backend --jobs 8 --edition oss --github-token $${GITHUB_TOKEN} --no-pull-enterprise ${DRONE_TAG}
-  environment:
-    GITHUB_TOKEN:
-      from_secret: github_token
-  depends_on:
-  - test-backend
-
-- name: build-frontend
-  image: grafana/build-container:1.4.3
-  commands:
-  - ./bin/grabpl build-frontend --jobs 8 --github-token $${GITHUB_TOKEN} --no-install-deps --edition oss --no-pull-enterprise ${DRONE_TAG}
-  depends_on:
-  - test-frontend
-
-- name: build-plugins
-  image: grafana/build-container:1.4.3
-  commands:
-  - ./bin/grabpl build-plugins --jobs 8 --edition oss --no-install-deps --sign --signing-admin
-  environment:
-    GRAFANA_API_KEY:
-      from_secret: grafana_api_key
-  depends_on:
-  - lint-backend
-
-- name: validate-scuemata
-  image: grafana/build-container:1.4.3
-  commands:
-  - ./bin/linux-amd64/grafana-cli cue validate-schema --grafana-root .
-  depends_on:
-  - build-backend
-
-- name: gen-version
-  image: grafana/build-container:1.4.3
-  commands:
-  - ./bin/grabpl gen-version ${DRONE_TAG}
-  depends_on:
-  - build-plugins
-  - build-backend
-  - build-frontend
-  - codespell
-  - shellcheck
-
-- name: package
-  image: grafana/build-container:1.4.3
-  commands:
-  - ./bin/grabpl package --jobs 8 --edition oss --github-token $${GITHUB_TOKEN} --no-pull-enterprise --sign ${DRONE_TAG}
-  environment:
-    GITHUB_TOKEN:
-      from_secret: github_token
-    GPG_KEY_PASSWORD:
-      from_secret: gpg_key_password
-    GPG_PRIV_KEY:
-      from_secret: gpg_priv_key
-    GPG_PUB_KEY:
-      from_secret: gpg_pub_key
-    GRAFANA_API_KEY:
-      from_secret: grafana_api_key
-  depends_on:
-  - gen-version
-
-- name: end-to-end-tests-server
-  image: grafana/build-container:1.4.3
-  detach: true
-  commands:
-  - ./e2e/start-server
-  environment:
-    PORT: 3001
-  depends_on:
-  - package
-
-- name: end-to-end-tests
-  image: grafana/ci-e2e:12.19.0-1
-  commands:
-  - ./node_modules/.bin/cypress install
-  - ./bin/grabpl e2e-tests --port 3001 --tries 3
-  environment:
-    HOST: end-to-end-tests-server
-  depends_on:
-  - end-to-end-tests-server
-
-- name: build-storybook
-  image: grafana/build-container:1.4.3
-  commands:
-  - yarn storybook:build
-  - ./bin/grabpl verify-storybook
-  environment:
-    NODE_OPTIONS: --max_old_space_size=4096
-  depends_on:
-  - package
-
-- name: copy-packages-for-docker
-  image: grafana/build-container:1.4.3
-  commands:
-  - ls dist/*.tar.gz*
-  - cp dist/*.tar.gz* packaging/docker/
-  depends_on:
-  - end-to-end-tests-server
-
-- name: build-docker-images
-  image: grafana/drone-grafana-docker:0.3.2
-  settings:
-    edition: oss
-    password:
-      from_secret: docker_password
-    username:
-      from_secret: docker_user
-  depends_on:
-  - copy-packages-for-docker
-
-- name: build-docker-images-ubuntu
-  image: grafana/drone-grafana-docker:0.3.2
-  settings:
-    edition: oss
-    password:
-      from_secret: docker_password
-    ubuntu: true
-    username:
-      from_secret: docker_user
-  depends_on:
-  - copy-packages-for-docker
-
-- name: postgres-integration-tests
-  image: grafana/build-container:1.4.3
-  commands:
-  - apt-get update
-  - apt-get install -yq postgresql-client
-  - dockerize -wait tcp://postgres:5432 -timeout 120s
-  - psql -p 5432 -h postgres -U grafanatest -d grafanatest -f devenv/docker/blocks/postgres_tests/setup.sql
-  - go clean -testcache
-  - ./bin/grabpl integration-tests --database postgres
-  environment:
-    GRAFANA_TEST_DB: postgres
-    PGPASSWORD: grafanatest
-    POSTGRES_HOST: postgres
-  depends_on:
-  - test-backend
-  - test-frontend
-
-- name: mysql-integration-tests
-  image: grafana/build-container:1.4.3
-  commands:
-  - apt-get update
-  - apt-get install -yq default-mysql-client
-  - dockerize -wait tcp://mysql:3306 -timeout 120s
-  - cat devenv/docker/blocks/mysql_tests/setup.sql | mysql -h mysql -P 3306 -u root -prootpass
-  - go clean -testcache
-  - ./bin/grabpl integration-tests --database mysql
-  environment:
-    GRAFANA_TEST_DB: mysql
-    MYSQL_HOST: mysql
-  depends_on:
-  - test-backend
-  - test-frontend
-
-- name: upload-cdn-assets
-  image: grafana/grafana-ci-deploy:1.3.1
-  commands:
-  - ./bin/grabpl upload-cdn --edition oss --bucket "grafana-static-assets"
-  environment:
-    GCP_GRAFANA_UPLOAD_KEY:
-      from_secret: gcp_key
-  depends_on:
-  - end-to-end-tests-server
-
-- name: upload-packages
-  image: grafana/grafana-ci-deploy:1.3.1
-  commands:
-  - ./bin/grabpl upload-packages --edition oss --packages-bucket grafana-downloads
-  environment:
-    GCP_GRAFANA_UPLOAD_KEY:
-      from_secret: gcp_key
-  depends_on:
-  - end-to-end-tests
-  - mysql-integration-tests
-  - postgres-integration-tests
-
-- name: publish-storybook
-  image: grafana/grafana-ci-deploy:1.3.1
-  commands:
-  - printenv GCP_KEY | base64 -d > /tmp/gcpkey.json
-  - gcloud auth activate-service-account --key-file=/tmp/gcpkey.json
-  - gsutil -m rsync -d -r ./packages/grafana-ui/dist/storybook gs://grafana-storybook/latest
-  - gsutil -m rsync -d -r ./packages/grafana-ui/dist/storybook gs://grafana-storybook/${DRONE_TAG}
-  environment:
-    GCP_KEY:
-      from_secret: gcp_key
-  depends_on:
-  - build-storybook
-  - end-to-end-tests
-
-- name: release-npm-packages
-  image: grafana/build-container:1.4.3
-  commands:
-  - ./scripts/build/release-packages.sh ${DRONE_TAG}
-  environment:
-    GITHUB_PACKAGE_TOKEN:
-      from_secret: github_package_token
-    NPM_TOKEN:
-      from_secret: npm_token
-  depends_on:
-  - publish-storybook
-
-services:
-- name: postgres
-  image: postgres:12.3-alpine
-  environment:
-    POSTGRES_DB: grafanatest
-    POSTGRES_PASSWORD: grafanatest
-    POSTGRES_USER: grafanatest
-
-- name: mysql
-  image: mysql:5.6.48
-  environment:
-    MYSQL_DATABASE: grafana_tests
-    MYSQL_PASSWORD: password
-    MYSQL_ROOT_PASSWORD: rootpass
-    MYSQL_USER: grafana
-
-node:
-  type: no-parallel
-
-trigger:
-  ref:
-  - refs/tags/v*
-
----
-kind: pipeline
-type: docker
-name: oss-windows-release
-
-platform:
-  os: windows
-  arch: amd64
-  version: 1809
-
-steps:
-- name: identify-runner
-  image: mcr.microsoft.com/windows:1809
-  commands:
-  - echo $env:DRONE_RUNNER_NAME
-
-- name: initialize
-  image: grafana/ci-wix:0.1.1
-  commands:
-  - $$ProgressPreference = "SilentlyContinue"
-  - Invoke-WebRequest https://grafana-downloads.storage.googleapis.com/grafana-build-pipeline/v2.4.8/windows/grabpl.exe -OutFile grabpl.exe
-
-- name: build-windows-installer
-  image: grafana/ci-wix:0.1.1
-  commands:
-  - $$gcpKey = $$env:GCP_KEY
-  - "[System.Text.Encoding]::UTF8.GetString([System.Convert]::FromBase64String($$gcpKey)) > gcpkey.json"
-  - dos2unix gcpkey.json
-  - gcloud auth activate-service-account --key-file=gcpkey.json
-  - rm gcpkey.json
-  - cp C:\App\nssm-2.24.zip .
-  - .\grabpl.exe windows-installer --edition oss ${DRONE_TAG}
-  - $$fname = ((Get-Childitem grafana*.msi -name) -split "`n")[0]
-  - gsutil cp $$fname gs://grafana-downloads/oss/release/
-  - gsutil cp "$$fname.sha256" gs://grafana-downloads/oss/release/
-  environment:
-    GCP_KEY:
-      from_secret: gcp_key
-  depends_on:
-  - initialize
-
-trigger:
-  ref:
-  - refs/tags/v*
-
-depends_on:
-- oss-build-release
-
----
-kind: pipeline
-type: docker
-name: enterprise-build-release
-
-platform:
-  os: linux
-  arch: amd64
-
-clone:
-  disable: true
-
-steps:
-- name: identify-runner
-  image: alpine:3.14.2
-  commands:
-  - echo $DRONE_RUNNER_NAME
-
-- name: clone
-  image: grafana/build-container:1.4.3
-  commands:
-  - mkdir -p bin
-  - curl -fL -o bin/grabpl https://grafana-downloads.storage.googleapis.com/grafana-build-pipeline/v2.4.8/grabpl
-  - chmod +x bin/grabpl
-  - git clone "https://$${GITHUB_TOKEN}@github.com/grafana/grafana-enterprise.git"
-  - cd grafana-enterprise
-  - git checkout ${DRONE_TAG}
-  environment:
-    GITHUB_TOKEN:
-      from_secret: github_token
-
-- name: initialize
-  image: grafana/build-container:1.4.3
-  commands:
-  - mv bin/grabpl /tmp/
-  - rmdir bin
-  - mv grafana-enterprise /tmp/
-  - /tmp/grabpl init-enterprise /tmp/grafana-enterprise ${DRONE_TAG}
-  - mv /tmp/grafana-enterprise/deployment_tools_config.json deployment_tools_config.json
-  - mkdir bin
-  - mv /tmp/grabpl bin/
-  - ./bin/grabpl verify-drone
-  - make gen-go
-  - ./bin/grabpl verify-version ${DRONE_TAG}
-  - yarn install --frozen-lockfile --no-progress
-  environment:
-    DOCKERIZE_VERSION: 0.6.1
-  depends_on:
-  - clone
-
-- name: codespell
-  image: grafana/build-container:1.4.3
-  commands:
-  - "echo -e \"unknwon\nreferer\nerrorstring\neror\niam\nwan\" > words_to_ignore.txt"
-  - codespell -I words_to_ignore.txt docs/
-  depends_on:
-  - initialize
-
-- name: shellcheck
-  image: grafana/build-container:1.4.3
-  commands:
-  - ./bin/grabpl shellcheck
-  depends_on:
-  - initialize
-
-- name: lint-backend
-  image: grafana/build-container:1.4.3
-  commands:
-  - ./bin/grabpl lint-backend --edition enterprise
-  environment:
-    CGO_ENABLED: 1
-  depends_on:
-  - initialize
-
-- name: lint-frontend
-  image: grafana/build-container:1.4.3
-  commands:
-  - yarn run prettier:check
-  - yarn run lint
-  - yarn run typecheck
-  - yarn run check-strict
-  environment:
-    TEST_MAX_WORKERS: 50%
-  depends_on:
-  - initialize
-
-- name: test-backend
-  image: grafana/build-container:1.4.3
-  commands:
-  - "[ $(grep FocusConvey -R pkg | wc -l) -eq \"0\" ] || exit 1"
-  - ./bin/grabpl test-backend --edition enterprise --tries 5
-  - ./bin/grabpl integration-tests --edition enterprise --tries 5
-  depends_on:
-  - lint-backend
-
-- name: test-frontend
-  image: grafana/build-container:1.4.3
-  commands:
-  - yarn run ci:test-frontend
-  environment:
-    TEST_MAX_WORKERS: 50%
-  depends_on:
-  - lint-frontend
-
-- name: build-backend
-  image: grafana/build-container:1.4.3
-  commands:
-  - ./bin/grabpl build-backend --jobs 8 --edition enterprise --github-token $${GITHUB_TOKEN} --no-pull-enterprise ${DRONE_TAG}
-  environment:
-    GITHUB_TOKEN:
-      from_secret: github_token
-  depends_on:
-  - test-backend
-
-- name: build-frontend
-  image: grafana/build-container:1.4.3
-  commands:
-  - ./bin/grabpl build-frontend --jobs 8 --github-token $${GITHUB_TOKEN} --no-install-deps --edition enterprise --no-pull-enterprise ${DRONE_TAG}
-  depends_on:
-  - test-frontend
-
-- name: build-plugins
-  image: grafana/build-container:1.4.3
-  commands:
-  - ./bin/grabpl build-plugins --jobs 8 --edition enterprise --no-install-deps --sign --signing-admin
-  environment:
-    GRAFANA_API_KEY:
-      from_secret: grafana_api_key
-  depends_on:
-  - lint-backend
-
-- name: validate-scuemata
-  image: grafana/build-container:1.4.3
-  commands:
-  - ./bin/linux-amd64/grafana-cli cue validate-schema --grafana-root .
-  depends_on:
-  - build-backend
-
-- name: lint-backend-enterprise2
-  image: grafana/build-container:1.4.3
-  commands:
-  - ./bin/grabpl lint-backend --edition enterprise2
-  environment:
-    CGO_ENABLED: 1
-  depends_on:
-  - initialize
-
-- name: test-backend-enterprise2
-  image: grafana/build-container:1.4.3
-  commands:
-  - "[ $(grep FocusConvey -R pkg | wc -l) -eq \"0\" ] || exit 1"
-  - ./bin/grabpl test-backend --edition enterprise2 --tries 5
-  - ./bin/grabpl integration-tests --edition enterprise2 --tries 5
-  depends_on:
-  - lint-backend
-
-- name: build-backend-enterprise2
-  image: grafana/build-container:1.4.3
-  commands:
-  - ./bin/grabpl build-backend --jobs 8 --edition enterprise2 --github-token $${GITHUB_TOKEN} --no-pull-enterprise ${DRONE_TAG}
-  environment:
-    GITHUB_TOKEN:
-      from_secret: github_token
-  depends_on:
-  - test-backend-enterprise2
-
-- name: gen-version
-  image: grafana/build-container:1.4.3
-  commands:
-  - ./bin/grabpl gen-version ${DRONE_TAG}
-  depends_on:
-  - build-plugins
-  - build-backend
-  - build-frontend
-  - codespell
-  - shellcheck
-  - build-backend-enterprise2
-  - test-backend-enterprise2
-
-- name: package
-  image: grafana/build-container:1.4.3
-  commands:
-  - ./bin/grabpl package --jobs 8 --edition enterprise --github-token $${GITHUB_TOKEN} --no-pull-enterprise --sign ${DRONE_TAG}
-  environment:
-    GITHUB_TOKEN:
-      from_secret: github_token
-    GPG_KEY_PASSWORD:
-      from_secret: gpg_key_password
-    GPG_PRIV_KEY:
-      from_secret: gpg_priv_key
-    GPG_PUB_KEY:
-      from_secret: gpg_pub_key
-    GRAFANA_API_KEY:
-      from_secret: grafana_api_key
-  depends_on:
-  - gen-version
-
-- name: end-to-end-tests-server
-  image: grafana/build-container:1.4.3
-  detach: true
-  commands:
-  - ./e2e/start-server
-  environment:
-    PACKAGE_FILE: dist/grafana-enterprise-*linux-amd64.tar.gz
-    PORT: 3001
-    RUNDIR: e2e/tmp-grafana-enterprise
-  depends_on:
-  - package
-
-- name: end-to-end-tests
-  image: grafana/ci-e2e:12.19.0-1
-  commands:
-  - ./node_modules/.bin/cypress install
-  - ./bin/grabpl e2e-tests --port 3001 --tries 3
-  environment:
-    HOST: end-to-end-tests-server
-  depends_on:
-  - end-to-end-tests-server
-
-- name: copy-packages-for-docker
-  image: grafana/build-container:1.4.3
-  commands:
-  - ls dist/*.tar.gz*
-  - cp dist/*.tar.gz* packaging/docker/
-  depends_on:
-  - end-to-end-tests-server
-
-- name: build-docker-images
-  image: grafana/drone-grafana-docker:0.3.2
-  settings:
-    edition: enterprise
-    password:
-      from_secret: docker_password
-    username:
-      from_secret: docker_user
-  depends_on:
-  - copy-packages-for-docker
-
-- name: build-docker-images-ubuntu
-  image: grafana/drone-grafana-docker:0.3.2
-  settings:
-    edition: enterprise
-    password:
-      from_secret: docker_password
-    ubuntu: true
-    username:
-      from_secret: docker_user
-  depends_on:
-  - copy-packages-for-docker
-
-- name: postgres-integration-tests
-  image: grafana/build-container:1.4.3
-  commands:
-  - apt-get update
-  - apt-get install -yq postgresql-client
-  - dockerize -wait tcp://postgres:5432 -timeout 120s
-  - psql -p 5432 -h postgres -U grafanatest -d grafanatest -f devenv/docker/blocks/postgres_tests/setup.sql
-  - go clean -testcache
-  - ./bin/grabpl integration-tests --database postgres
-  environment:
-    GRAFANA_TEST_DB: postgres
-    PGPASSWORD: grafanatest
-    POSTGRES_HOST: postgres
-  depends_on:
-  - test-backend
-  - test-frontend
-
-- name: mysql-integration-tests
-  image: grafana/build-container:1.4.3
-  commands:
-  - apt-get update
-  - apt-get install -yq default-mysql-client
-  - dockerize -wait tcp://mysql:3306 -timeout 120s
-  - cat devenv/docker/blocks/mysql_tests/setup.sql | mysql -h mysql -P 3306 -u root -prootpass
-  - go clean -testcache
-  - ./bin/grabpl integration-tests --database mysql
-  environment:
-    GRAFANA_TEST_DB: mysql
-    MYSQL_HOST: mysql
-  depends_on:
-  - test-backend
-  - test-frontend
-
-- name: redis-integration-tests
-  image: grafana/build-container:1.4.3
-  commands:
-  - dockerize -wait tcp://redis:6379/0 -timeout 120s
-  - ./bin/grabpl integration-tests
-  environment:
-    REDIS_URL: redis://redis:6379/0
-  depends_on:
-  - test-backend
-  - test-frontend
-
-- name: memcached-integration-tests
-  image: grafana/build-container:1.4.3
-  commands:
-  - dockerize -wait tcp://memcached:11211 -timeout 120s
-  - ./bin/grabpl integration-tests
-  environment:
-    MEMCACHED_HOSTS: memcached:11211
-  depends_on:
-  - test-backend
-  - test-frontend
-
-- name: upload-cdn-assets
-  image: grafana/grafana-ci-deploy:1.3.1
-  commands:
-  - ./bin/grabpl upload-cdn --edition enterprise --bucket "grafana-static-assets"
-  environment:
-    GCP_GRAFANA_UPLOAD_KEY:
-      from_secret: gcp_key
-  depends_on:
-  - end-to-end-tests-server
-
-- name: upload-packages
-  image: grafana/grafana-ci-deploy:1.3.1
-  commands:
-  - ./bin/grabpl upload-packages --edition enterprise --packages-bucket grafana-downloads
-  environment:
-    GCP_GRAFANA_UPLOAD_KEY:
-      from_secret: gcp_key
-  depends_on:
-  - end-to-end-tests
-  - mysql-integration-tests
-  - postgres-integration-tests
-  - redis-integration-tests
-  - memcached-integration-tests
-
-- name: package-enterprise2
-  image: grafana/build-container:1.4.3
-  commands:
-  - ./bin/grabpl package --jobs 8 --edition enterprise2 --github-token $${GITHUB_TOKEN} --no-pull-enterprise --sign ${DRONE_TAG}
-  environment:
-    GITHUB_TOKEN:
-      from_secret: github_token
-    GPG_KEY_PASSWORD:
-      from_secret: gpg_key_password
-    GPG_PRIV_KEY:
-      from_secret: gpg_priv_key
-    GPG_PUB_KEY:
-      from_secret: gpg_pub_key
-    GRAFANA_API_KEY:
-      from_secret: grafana_api_key
-  depends_on:
-  - gen-version
-
-- name: end-to-end-tests-server-enterprise2
-  image: grafana/build-container:1.4.3
-  detach: true
-  commands:
-  - ./e2e/start-server
-  environment:
-    PACKAGE_FILE: dist/grafana-enterprise2-*linux-amd64.tar.gz
-    PORT: 3002
-    RUNDIR: e2e/tmp-grafana-enterprise2
-  depends_on:
-  - package-enterprise2
-
-- name: end-to-end-tests-enterprise2
-  image: grafana/ci-e2e:12.19.0-1
-  commands:
-  - ./node_modules/.bin/cypress install
-  - ./bin/grabpl e2e-tests --port 3002 --tries 3
-  environment:
-    HOST: end-to-end-tests-server-enterprise2
-  depends_on:
-  - end-to-end-tests-server-enterprise2
-
-- name: upload-cdn-assets-enterprise2
-  image: grafana/grafana-ci-deploy:1.3.1
-  commands:
-  - ./bin/grabpl upload-cdn --edition enterprise2 --bucket "grafana-static-assets"
-  environment:
-    GCP_GRAFANA_UPLOAD_KEY:
-      from_secret: gcp_key
-  depends_on:
-  - end-to-end-tests-server-enterprise2
-
-- name: upload-packages-enterprise2
-  image: grafana/grafana-ci-deploy:1.3.1
-  commands:
-  - ./bin/grabpl upload-packages --edition enterprise2 --packages-bucket grafana-downloads-enterprise2
-  environment:
-    GCP_GRAFANA_UPLOAD_KEY:
-      from_secret: gcp_key
-  depends_on:
-  - end-to-end-tests-enterprise2
-  - mysql-integration-tests
-  - postgres-integration-tests
-  - redis-integration-tests
-  - memcached-integration-tests
-
-services:
-- name: postgres
-  image: postgres:12.3-alpine
-  environment:
-    POSTGRES_DB: grafanatest
-    POSTGRES_PASSWORD: grafanatest
-    POSTGRES_USER: grafanatest
-
-- name: mysql
-  image: mysql:5.6.48
-  environment:
-    MYSQL_DATABASE: grafana_tests
-    MYSQL_PASSWORD: password
-    MYSQL_ROOT_PASSWORD: rootpass
-    MYSQL_USER: grafana
-
-- name: redis
-  image: redis:6.2.1-alpine
-
-- name: memcached
-  image: memcached:1.6.9-alpine
-
-image_pull_secrets:
-- dockerconfigjson
-
-node:
-  type: no-parallel
-
-trigger:
-  ref:
-  - refs/tags/v*
-
----
-kind: pipeline
-type: docker
-name: enterprise-windows-release
-
-platform:
-  os: windows
-  arch: amd64
-  version: 1809
-
-clone:
-  disable: true
-
-steps:
-- name: identify-runner
-  image: mcr.microsoft.com/windows:1809
-  commands:
-  - echo $env:DRONE_RUNNER_NAME
-
-- name: clone
-  image: grafana/ci-wix:0.1.1
-  commands:
-  - $$ProgressPreference = "SilentlyContinue"
-  - Invoke-WebRequest https://grafana-downloads.storage.googleapis.com/grafana-build-pipeline/v2.4.8/windows/grabpl.exe -OutFile grabpl.exe
-  - git clone "https://$$env:GITHUB_TOKEN@github.com/grafana/grafana-enterprise.git"
-  - cd grafana-enterprise
-  - git checkout ${DRONE_TAG}
-  environment:
-    GITHUB_TOKEN:
-      from_secret: github_token
-
-- name: initialize
-  image: grafana/ci-wix:0.1.1
-  commands:
-  - cp -r grafana-enterprise C:\App\grafana-enterprise
-  - rm -r -force grafana-enterprise
-  - cp grabpl.exe C:\App\grabpl.exe
-  - rm -force grabpl.exe
-  - C:\App\grabpl.exe init-enterprise C:\App\grafana-enterprise
-  - cp C:\App\grabpl.exe grabpl.exe
-  depends_on:
-  - clone
-
-- name: build-windows-installer
-  image: grafana/ci-wix:0.1.1
-  commands:
-  - $$gcpKey = $$env:GCP_KEY
-  - "[System.Text.Encoding]::UTF8.GetString([System.Convert]::FromBase64String($$gcpKey)) > gcpkey.json"
-  - dos2unix gcpkey.json
-  - gcloud auth activate-service-account --key-file=gcpkey.json
-  - rm gcpkey.json
-  - cp C:\App\nssm-2.24.zip .
-  - .\grabpl.exe windows-installer --edition enterprise ${DRONE_TAG}
-  - $$fname = ((Get-Childitem grafana*.msi -name) -split "`n")[0]
-  - gsutil cp $$fname gs://grafana-downloads/enterprise/release/
-  - gsutil cp "$$fname.sha256" gs://grafana-downloads/enterprise/release/
-  environment:
-    GCP_KEY:
-      from_secret: gcp_key
-  depends_on:
-  - initialize
-
-image_pull_secrets:
-- dockerconfigjson
-
-trigger:
-  ref:
-  - refs/tags/v*
-
-depends_on:
-- enterprise-build-release
-
----
-kind: pipeline
-type: docker
-name: publish-release
-
-platform:
-  os: linux
-  arch: amd64
-
-steps:
-- name: identify-runner
-  image: alpine:3.14.2
-  commands:
-  - echo $DRONE_RUNNER_NAME
-
-- name: initialize
-  image: grafana/build-container:1.4.3
-  commands:
-  - mkdir -p bin
-  - curl -fL -o bin/grabpl https://grafana-downloads.storage.googleapis.com/grafana-build-pipeline/v2.4.8/grabpl
-  - chmod +x bin/grabpl
-  - ./bin/grabpl verify-drone
-  - make gen-go
-  - ./bin/grabpl verify-version ${DRONE_TAG}
-  environment:
-    DOCKERIZE_VERSION: 0.6.1
-
-- name: publish-packages-oss
-  image: grafana/grafana-ci-deploy:1.3.1
-  commands:
-  - printenv GCP_KEY | base64 -d > /tmp/gcpkey.json
-  - ./bin/grabpl publish-packages --edition oss --gcp-key /tmp/gcpkey.json ${DRONE_TAG}
-  environment:
-    GCP_KEY:
-      from_secret: gcp_key
-    GPG_KEY_PASSWORD:
-      from_secret: gpg_key_password
-    GPG_PRIV_KEY:
-      from_secret: gpg_priv_key
-    GPG_PUB_KEY:
-      from_secret: gpg_pub_key
-    GRAFANA_COM_API_KEY:
-      from_secret: grafana_api_key
-  depends_on:
-  - initialize
-
-- name: publish-packages-enterprise
-  image: grafana/grafana-ci-deploy:1.3.1
-  commands:
-  - printenv GCP_KEY | base64 -d > /tmp/gcpkey.json
-  - ./bin/grabpl publish-packages --edition enterprise --gcp-key /tmp/gcpkey.json ${DRONE_TAG}
-  environment:
-    GCP_KEY:
-      from_secret: gcp_key
-    GPG_KEY_PASSWORD:
-      from_secret: gpg_key_password
-    GPG_PRIV_KEY:
-      from_secret: gpg_priv_key
-    GPG_PUB_KEY:
-      from_secret: gpg_pub_key
-    GRAFANA_COM_API_KEY:
-      from_secret: grafana_api_key
-  depends_on:
-  - initialize
-
-node:
-  type: no-parallel
-
-trigger:
-  ref:
-  - refs/tags/v*
-
-depends_on:
-- oss-build-release
-- oss-windows-release
-- enterprise-build-release
-- enterprise-windows-release
-
----
-kind: pipeline
-type: docker
-name: notify-release
-
-platform:
-  os: linux
-  arch: amd64
-
-steps:
-- name: slack
-  image: plugins/slack
-  settings:
-    channel: grafana-ci-notifications
-    template: "Build {{build.number}} failed for commit: <https://github.com/{{repo.owner}}/{{repo.name}}/commit/{{build.commit}}|{{ truncate build.commit 8 }}>: {{build.link}}\nBranch: <https://github.com/{{ repo.owner }}/{{ repo.name }}/commits/{{ build.branch }}|{{ build.branch }}>\nAuthor: {{build.author}}"
-    webhook:
-      from_secret: slack_webhook
-
-trigger:
-  ref:
-  - refs/tags/v*
-  status:
-  - failure
-
-depends_on:
-- oss-build-release
-- oss-windows-release
-- enterprise-build-release
-- enterprise-windows-release
-- publish-release
-
----
-kind: pipeline
-type: docker
-name: oss-build-test-release
-
-platform:
-  os: linux
-  arch: amd64
-
-steps:
-- name: identify-runner
-  image: alpine:3.14.2
-  commands:
-  - echo $DRONE_RUNNER_NAME
-
-- name: initialize
-  image: grafana/build-container:1.4.3
-  commands:
-  - mkdir -p bin
-  - curl -fL -o bin/grabpl https://grafana-downloads.storage.googleapis.com/grafana-build-pipeline/v2.4.8/grabpl
-  - chmod +x bin/grabpl
-  - ./bin/grabpl verify-drone
-  - make gen-go
-  - ./bin/grabpl verify-version v7.3.0-test
-  - yarn install --frozen-lockfile --no-progress
-  environment:
-    DOCKERIZE_VERSION: 0.6.1
-
-- name: codespell
-  image: grafana/build-container:1.4.3
-  commands:
-  - "echo -e \"unknwon\nreferer\nerrorstring\neror\niam\nwan\" > words_to_ignore.txt"
-  - codespell -I words_to_ignore.txt docs/
-  depends_on:
-  - initialize
-
-- name: shellcheck
-  image: grafana/build-container:1.4.3
-  commands:
-  - ./bin/grabpl shellcheck
-  depends_on:
-  - initialize
-
-- name: lint-backend
-  image: grafana/build-container:1.4.3
-  commands:
-  - ./bin/grabpl lint-backend --edition oss
-  environment:
-    CGO_ENABLED: 1
-  depends_on:
-  - initialize
-
-- name: lint-frontend
-  image: grafana/build-container:1.4.3
-  commands:
-  - yarn run prettier:check
-  - yarn run lint
-  - yarn run typecheck
-  - yarn run check-strict
-  environment:
-    TEST_MAX_WORKERS: 50%
-  depends_on:
-  - initialize
-
-- name: test-backend
-  image: grafana/build-container:1.4.3
-  commands:
-  - "[ $(grep FocusConvey -R pkg | wc -l) -eq \"0\" ] || exit 1"
-  - ./bin/grabpl test-backend --edition oss --tries 5
-  - ./bin/grabpl integration-tests --edition oss --tries 5
-  depends_on:
-  - lint-backend
-
-- name: test-frontend
-  image: grafana/build-container:1.4.3
-  commands:
-  - yarn run ci:test-frontend
-  environment:
-    TEST_MAX_WORKERS: 50%
-  depends_on:
-  - lint-frontend
-
-- name: build-backend
-  image: grafana/build-container:1.4.3
-  commands:
-  - ./bin/grabpl build-backend --jobs 8 --edition oss --github-token $${GITHUB_TOKEN} --no-pull-enterprise v7.3.0-test
-  environment:
-    GITHUB_TOKEN:
-      from_secret: github_token
-  depends_on:
-  - test-backend
-
-- name: build-frontend
-  image: grafana/build-container:1.4.3
-  commands:
-  - ./bin/grabpl build-frontend --jobs 8 --github-token $${GITHUB_TOKEN} --no-install-deps --edition oss --no-pull-enterprise v7.3.0-test
-  depends_on:
-  - test-frontend
-
-- name: build-plugins
-  image: grafana/build-container:1.4.3
-  commands:
-  - ./bin/grabpl build-plugins --jobs 8 --edition oss --no-install-deps --sign --signing-admin
-  environment:
-    GRAFANA_API_KEY:
-      from_secret: grafana_api_key
-  depends_on:
-  - lint-backend
-
-- name: validate-scuemata
-  image: grafana/build-container:1.4.3
-  commands:
-  - ./bin/linux-amd64/grafana-cli cue validate-schema --grafana-root .
-  depends_on:
-  - build-backend
-
-- name: gen-version
-  image: grafana/build-container:1.4.3
-  commands:
-  - ./bin/grabpl gen-version v7.3.0-test
-  depends_on:
-  - build-plugins
-  - build-backend
-  - build-frontend
-  - codespell
-  - shellcheck
-
-- name: package
-  image: grafana/build-container:1.4.3
-  commands:
-  - ./bin/grabpl package --jobs 8 --edition oss --github-token $${GITHUB_TOKEN} --no-pull-enterprise --sign v7.3.0-test
-  environment:
-    GITHUB_TOKEN:
-      from_secret: github_token
-    GPG_KEY_PASSWORD:
-      from_secret: gpg_key_password
-    GPG_PRIV_KEY:
-      from_secret: gpg_priv_key
-    GPG_PUB_KEY:
-      from_secret: gpg_pub_key
-    GRAFANA_API_KEY:
-      from_secret: grafana_api_key
-  depends_on:
-  - gen-version
-
-- name: end-to-end-tests-server
-  image: grafana/build-container:1.4.3
-  detach: true
-  commands:
-  - ./e2e/start-server
-  environment:
-    PORT: 3001
-  depends_on:
-  - package
-
-- name: end-to-end-tests
-  image: grafana/ci-e2e:12.19.0-1
-  commands:
-  - ./node_modules/.bin/cypress install
-  - ./bin/grabpl e2e-tests --port 3001 --tries 3
-  environment:
-    HOST: end-to-end-tests-server
-  depends_on:
-  - end-to-end-tests-server
-
-- name: build-storybook
-  image: grafana/build-container:1.4.3
-  commands:
-  - yarn storybook:build
-  - ./bin/grabpl verify-storybook
-  environment:
-    NODE_OPTIONS: --max_old_space_size=4096
-  depends_on:
-  - package
-
-- name: copy-packages-for-docker
-  image: grafana/build-container:1.4.3
-  commands:
-  - ls dist/*.tar.gz*
-  - cp dist/*.tar.gz* packaging/docker/
-  depends_on:
-  - end-to-end-tests-server
-
-- name: build-docker-images
-  image: grafana/drone-grafana-docker:0.3.2
-  settings:
-    dry_run: true
-    edition: oss
-  depends_on:
-  - copy-packages-for-docker
-
-- name: build-docker-images-ubuntu
-  image: grafana/drone-grafana-docker:0.3.2
-  settings:
-    dry_run: true
-    edition: oss
-    ubuntu: true
-  depends_on:
-  - copy-packages-for-docker
-
-- name: postgres-integration-tests
-  image: grafana/build-container:1.4.3
-  commands:
-  - apt-get update
-  - apt-get install -yq postgresql-client
-  - dockerize -wait tcp://postgres:5432 -timeout 120s
-  - psql -p 5432 -h postgres -U grafanatest -d grafanatest -f devenv/docker/blocks/postgres_tests/setup.sql
-  - go clean -testcache
-  - ./bin/grabpl integration-tests --database postgres
-  environment:
-    GRAFANA_TEST_DB: postgres
-    PGPASSWORD: grafanatest
-    POSTGRES_HOST: postgres
-  depends_on:
-  - test-backend
-  - test-frontend
-
-- name: mysql-integration-tests
-  image: grafana/build-container:1.4.3
-  commands:
-  - apt-get update
-  - apt-get install -yq default-mysql-client
-  - dockerize -wait tcp://mysql:3306 -timeout 120s
-  - cat devenv/docker/blocks/mysql_tests/setup.sql | mysql -h mysql -P 3306 -u root -prootpass
-  - go clean -testcache
-  - ./bin/grabpl integration-tests --database mysql
-  environment:
-    GRAFANA_TEST_DB: mysql
-    MYSQL_HOST: mysql
-  depends_on:
-  - test-backend
-  - test-frontend
-
-- name: upload-cdn-assets
-  image: grafana/grafana-ci-deploy:1.3.1
-  commands:
-  - ./bin/grabpl upload-cdn --edition oss --bucket "grafana-static-assets"
-  environment:
-    GCP_GRAFANA_UPLOAD_KEY:
-      from_secret: gcp_key
-  depends_on:
-  - end-to-end-tests-server
-
-- name: upload-packages
-  image: grafana/grafana-ci-deploy:1.3.1
-  commands:
-  - ./bin/grabpl upload-packages --edition oss --packages-bucket grafana-downloads-test
-  environment:
-    GCP_GRAFANA_UPLOAD_KEY:
-      from_secret: gcp_key
-  depends_on:
-  - end-to-end-tests
-  - mysql-integration-tests
-  - postgres-integration-tests
-
-- name: publish-storybook
-  image: grafana/grafana-ci-deploy:1.3.1
-  commands:
-  - echo Testing release
-  environment:
-    GCP_KEY:
-      from_secret: gcp_key
-  depends_on:
-  - build-storybook
-  - end-to-end-tests
-
-- name: release-npm-packages
-  image: grafana/build-container:1.4.3
-  environment:
-    GITHUB_PACKAGE_TOKEN:
-      from_secret: github_package_token
-    NPM_TOKEN:
-      from_secret: npm_token
-  depends_on:
-  - publish-storybook
-
-services:
-- name: postgres
-  image: postgres:12.3-alpine
-  environment:
-    POSTGRES_DB: grafanatest
-    POSTGRES_PASSWORD: grafanatest
-    POSTGRES_USER: grafanatest
-
-- name: mysql
-  image: mysql:5.6.48
-  environment:
-    MYSQL_DATABASE: grafana_tests
-    MYSQL_PASSWORD: password
-    MYSQL_ROOT_PASSWORD: rootpass
-    MYSQL_USER: grafana
-
-node:
-  type: no-parallel
-
-trigger:
-  event:
-  - custom
-
----
-kind: pipeline
-type: docker
-name: oss-windows-test-release
-
-platform:
-  os: windows
-  arch: amd64
-  version: 1809
-
-steps:
-- name: identify-runner
-  image: mcr.microsoft.com/windows:1809
-  commands:
-  - echo $env:DRONE_RUNNER_NAME
-
-- name: initialize
-  image: grafana/ci-wix:0.1.1
-  commands:
-  - $$ProgressPreference = "SilentlyContinue"
-  - Invoke-WebRequest https://grafana-downloads.storage.googleapis.com/grafana-build-pipeline/v2.4.8/windows/grabpl.exe -OutFile grabpl.exe
-
-- name: build-windows-installer
-  image: grafana/ci-wix:0.1.1
-  commands:
-  - $$gcpKey = $$env:GCP_KEY
-  - "[System.Text.Encoding]::UTF8.GetString([System.Convert]::FromBase64String($$gcpKey)) > gcpkey.json"
-  - dos2unix gcpkey.json
-  - gcloud auth activate-service-account --key-file=gcpkey.json
-  - rm gcpkey.json
-  - cp C:\App\nssm-2.24.zip .
-  - .\grabpl.exe windows-installer --edition oss --packages-bucket grafana-downloads-test v7.3.0-test
-  - $$fname = ((Get-Childitem grafana*.msi -name) -split "`n")[0]
-  - gsutil cp $$fname gs://grafana-downloads-test/oss/release/
-  - gsutil cp "$$fname.sha256" gs://grafana-downloads-test/oss/release/
-  environment:
-    GCP_KEY:
-      from_secret: gcp_key
-  depends_on:
-  - initialize
-
-trigger:
-  event:
-  - custom
-
-depends_on:
-- oss-build-test-release
-
----
-kind: pipeline
-type: docker
-name: enterprise-build-test-release
-
-platform:
-  os: linux
-  arch: amd64
-
-clone:
-  disable: true
-
-steps:
-- name: identify-runner
-  image: alpine:3.14.2
-  commands:
-  - echo $DRONE_RUNNER_NAME
-
-- name: clone
-  image: grafana/build-container:1.4.3
-  commands:
-  - mkdir -p bin
-  - curl -fL -o bin/grabpl https://grafana-downloads.storage.googleapis.com/grafana-build-pipeline/v2.4.8/grabpl
-  - chmod +x bin/grabpl
-  - git clone "https://$${GITHUB_TOKEN}@github.com/grafana/grafana-enterprise.git"
-  - cd grafana-enterprise
-  - git checkout main
-  environment:
-    GITHUB_TOKEN:
-      from_secret: github_token
-
-- name: initialize
-  image: grafana/build-container:1.4.3
-  commands:
-  - mv bin/grabpl /tmp/
-  - rmdir bin
-  - mv grafana-enterprise /tmp/
-  - /tmp/grabpl init-enterprise /tmp/grafana-enterprise
-  - mv /tmp/grafana-enterprise/deployment_tools_config.json deployment_tools_config.json
-  - mkdir bin
-  - mv /tmp/grabpl bin/
-  - ./bin/grabpl verify-drone
-  - make gen-go
-  - ./bin/grabpl verify-version v7.3.0-test
-  - yarn install --frozen-lockfile --no-progress
-  environment:
-    DOCKERIZE_VERSION: 0.6.1
-  depends_on:
-  - clone
-
-- name: codespell
-  image: grafana/build-container:1.4.3
-  commands:
-  - "echo -e \"unknwon\nreferer\nerrorstring\neror\niam\nwan\" > words_to_ignore.txt"
-  - codespell -I words_to_ignore.txt docs/
-  depends_on:
-  - initialize
-
-- name: shellcheck
-  image: grafana/build-container:1.4.3
-  commands:
-  - ./bin/grabpl shellcheck
-  depends_on:
-  - initialize
-
-- name: lint-backend
-  image: grafana/build-container:1.4.3
-  commands:
-  - ./bin/grabpl lint-backend --edition enterprise
-  environment:
-    CGO_ENABLED: 1
-  depends_on:
-  - initialize
-
-- name: lint-frontend
-  image: grafana/build-container:1.4.3
-  commands:
-  - yarn run prettier:check
-  - yarn run lint
-  - yarn run typecheck
-  - yarn run check-strict
-  environment:
-    TEST_MAX_WORKERS: 50%
-  depends_on:
-  - initialize
-
-- name: test-backend
-  image: grafana/build-container:1.4.3
-  commands:
-  - "[ $(grep FocusConvey -R pkg | wc -l) -eq \"0\" ] || exit 1"
-  - ./bin/grabpl test-backend --edition enterprise --tries 5
-  - ./bin/grabpl integration-tests --edition enterprise --tries 5
-  depends_on:
-  - lint-backend
-
-- name: test-frontend
-  image: grafana/build-container:1.4.3
-  commands:
-  - yarn run ci:test-frontend
-  environment:
-    TEST_MAX_WORKERS: 50%
-  depends_on:
-  - lint-frontend
-
-- name: build-backend
-  image: grafana/build-container:1.4.3
-  commands:
-  - ./bin/grabpl build-backend --jobs 8 --edition enterprise --github-token $${GITHUB_TOKEN} --no-pull-enterprise v7.3.0-test
-  environment:
-    GITHUB_TOKEN:
-      from_secret: github_token
-  depends_on:
-  - test-backend
-
-- name: build-frontend
-  image: grafana/build-container:1.4.3
-  commands:
-  - ./bin/grabpl build-frontend --jobs 8 --github-token $${GITHUB_TOKEN} --no-install-deps --edition enterprise --no-pull-enterprise v7.3.0-test
-  depends_on:
-  - test-frontend
-
-- name: build-plugins
-  image: grafana/build-container:1.4.3
-  commands:
-  - ./bin/grabpl build-plugins --jobs 8 --edition enterprise --no-install-deps --sign --signing-admin
-  environment:
-    GRAFANA_API_KEY:
-      from_secret: grafana_api_key
-  depends_on:
-  - lint-backend
-
-- name: validate-scuemata
-  image: grafana/build-container:1.4.3
-  commands:
-  - ./bin/linux-amd64/grafana-cli cue validate-schema --grafana-root .
-  depends_on:
-  - build-backend
-
-- name: lint-backend-enterprise2
-  image: grafana/build-container:1.4.3
-  commands:
-  - ./bin/grabpl lint-backend --edition enterprise2
-  environment:
-    CGO_ENABLED: 1
-  depends_on:
-  - initialize
-
-- name: test-backend-enterprise2
-  image: grafana/build-container:1.4.3
-  commands:
-  - "[ $(grep FocusConvey -R pkg | wc -l) -eq \"0\" ] || exit 1"
-  - ./bin/grabpl test-backend --edition enterprise2 --tries 5
-  - ./bin/grabpl integration-tests --edition enterprise2 --tries 5
-  depends_on:
-  - lint-backend
-
-- name: build-backend-enterprise2
-  image: grafana/build-container:1.4.3
-  commands:
-  - ./bin/grabpl build-backend --jobs 8 --edition enterprise2 --github-token $${GITHUB_TOKEN} --no-pull-enterprise v7.3.0-test
-  environment:
-    GITHUB_TOKEN:
-      from_secret: github_token
-  depends_on:
-  - test-backend-enterprise2
-
-- name: gen-version
-  image: grafana/build-container:1.4.3
-  commands:
-  - ./bin/grabpl gen-version v7.3.0-test
-  depends_on:
-  - build-plugins
-  - build-backend
-  - build-frontend
-  - codespell
-  - shellcheck
-  - build-backend-enterprise2
-  - test-backend-enterprise2
-
-- name: package
-  image: grafana/build-container:1.4.3
-  commands:
-  - ./bin/grabpl package --jobs 8 --edition enterprise --github-token $${GITHUB_TOKEN} --no-pull-enterprise --sign v7.3.0-test
-  environment:
-    GITHUB_TOKEN:
-      from_secret: github_token
-    GPG_KEY_PASSWORD:
-      from_secret: gpg_key_password
-    GPG_PRIV_KEY:
-      from_secret: gpg_priv_key
-    GPG_PUB_KEY:
-      from_secret: gpg_pub_key
-    GRAFANA_API_KEY:
-      from_secret: grafana_api_key
-  depends_on:
-  - gen-version
-
-- name: end-to-end-tests-server
-  image: grafana/build-container:1.4.3
-  detach: true
-  commands:
-  - ./e2e/start-server
-  environment:
-    PACKAGE_FILE: dist/grafana-enterprise-*linux-amd64.tar.gz
-    PORT: 3001
-    RUNDIR: e2e/tmp-grafana-enterprise
-  depends_on:
-  - package
-
-- name: end-to-end-tests
-  image: grafana/ci-e2e:12.19.0-1
-  commands:
-  - ./node_modules/.bin/cypress install
-  - ./bin/grabpl e2e-tests --port 3001 --tries 3
-  environment:
-    HOST: end-to-end-tests-server
-  depends_on:
-  - end-to-end-tests-server
-
-- name: copy-packages-for-docker
-  image: grafana/build-container:1.4.3
-  commands:
-  - ls dist/*.tar.gz*
-  - cp dist/*.tar.gz* packaging/docker/
-  depends_on:
-  - end-to-end-tests-server
-
-- name: build-docker-images
-  image: grafana/drone-grafana-docker:0.3.2
-  settings:
-    dry_run: true
-    edition: enterprise
-  depends_on:
-  - copy-packages-for-docker
-
-- name: build-docker-images-ubuntu
-  image: grafana/drone-grafana-docker:0.3.2
-  settings:
-    dry_run: true
-    edition: enterprise
-    ubuntu: true
-  depends_on:
-  - copy-packages-for-docker
-
-- name: postgres-integration-tests
-  image: grafana/build-container:1.4.3
-  commands:
-  - apt-get update
-  - apt-get install -yq postgresql-client
-  - dockerize -wait tcp://postgres:5432 -timeout 120s
-  - psql -p 5432 -h postgres -U grafanatest -d grafanatest -f devenv/docker/blocks/postgres_tests/setup.sql
-  - go clean -testcache
-  - ./bin/grabpl integration-tests --database postgres
-  environment:
-    GRAFANA_TEST_DB: postgres
-    PGPASSWORD: grafanatest
-    POSTGRES_HOST: postgres
-  depends_on:
-  - test-backend
-  - test-frontend
-
-- name: mysql-integration-tests
-  image: grafana/build-container:1.4.3
-  commands:
-  - apt-get update
-  - apt-get install -yq default-mysql-client
-  - dockerize -wait tcp://mysql:3306 -timeout 120s
-  - cat devenv/docker/blocks/mysql_tests/setup.sql | mysql -h mysql -P 3306 -u root -prootpass
-  - go clean -testcache
-  - ./bin/grabpl integration-tests --database mysql
-  environment:
-    GRAFANA_TEST_DB: mysql
-    MYSQL_HOST: mysql
-  depends_on:
-  - test-backend
-  - test-frontend
-
-- name: redis-integration-tests
-  image: grafana/build-container:1.4.3
-  commands:
-  - dockerize -wait tcp://redis:6379/0 -timeout 120s
-  - ./bin/grabpl integration-tests
-  environment:
-    REDIS_URL: redis://redis:6379/0
-  depends_on:
-  - test-backend
-  - test-frontend
-
-- name: memcached-integration-tests
-  image: grafana/build-container:1.4.3
-  commands:
-  - dockerize -wait tcp://memcached:11211 -timeout 120s
-  - ./bin/grabpl integration-tests
-  environment:
-    MEMCACHED_HOSTS: memcached:11211
-  depends_on:
-  - test-backend
-  - test-frontend
-
-- name: upload-cdn-assets
-  image: grafana/grafana-ci-deploy:1.3.1
-  commands:
-  - ./bin/grabpl upload-cdn --edition enterprise --bucket "grafana-static-assets"
-  environment:
-    GCP_GRAFANA_UPLOAD_KEY:
-      from_secret: gcp_key
-  depends_on:
-  - end-to-end-tests-server
-
-- name: upload-packages
-  image: grafana/grafana-ci-deploy:1.3.1
-  commands:
-  - ./bin/grabpl upload-packages --edition enterprise --packages-bucket grafana-downloads-test
-  environment:
-    GCP_GRAFANA_UPLOAD_KEY:
-      from_secret: gcp_key
-  depends_on:
-  - end-to-end-tests
-  - mysql-integration-tests
-  - postgres-integration-tests
-  - redis-integration-tests
-  - memcached-integration-tests
-
-- name: package-enterprise2
-  image: grafana/build-container:1.4.3
-  commands:
-  - ./bin/grabpl package --jobs 8 --edition enterprise2 --github-token $${GITHUB_TOKEN} --no-pull-enterprise --sign v7.3.0-test
-  environment:
-    GITHUB_TOKEN:
-      from_secret: github_token
-    GPG_KEY_PASSWORD:
-      from_secret: gpg_key_password
-    GPG_PRIV_KEY:
-      from_secret: gpg_priv_key
-    GPG_PUB_KEY:
-      from_secret: gpg_pub_key
-    GRAFANA_API_KEY:
-      from_secret: grafana_api_key
-  depends_on:
-  - gen-version
-
-- name: end-to-end-tests-server-enterprise2
-  image: grafana/build-container:1.4.3
-  detach: true
-  commands:
-  - ./e2e/start-server
-  environment:
-    PACKAGE_FILE: dist/grafana-enterprise2-*linux-amd64.tar.gz
-    PORT: 3002
-    RUNDIR: e2e/tmp-grafana-enterprise2
-  depends_on:
-  - package-enterprise2
-
-- name: end-to-end-tests-enterprise2
-  image: grafana/ci-e2e:12.19.0-1
-  commands:
-  - ./node_modules/.bin/cypress install
-  - ./bin/grabpl e2e-tests --port 3002 --tries 3
-  environment:
-    HOST: end-to-end-tests-server-enterprise2
-  depends_on:
-  - end-to-end-tests-server-enterprise2
-
-- name: upload-cdn-assets-enterprise2
-  image: grafana/grafana-ci-deploy:1.3.1
-  commands:
-  - ./bin/grabpl upload-cdn --edition enterprise2 --bucket "grafana-static-assets"
-  environment:
-    GCP_GRAFANA_UPLOAD_KEY:
-      from_secret: gcp_key
-  depends_on:
-  - end-to-end-tests-server-enterprise2
-
-- name: upload-packages-enterprise2
-  image: grafana/grafana-ci-deploy:1.3.1
-  commands:
-  - ./bin/grabpl upload-packages --edition enterprise2 --packages-bucket grafana-downloads-test
-  environment:
-    GCP_GRAFANA_UPLOAD_KEY:
-      from_secret: gcp_key
-  depends_on:
-  - end-to-end-tests-enterprise2
-  - mysql-integration-tests
-  - postgres-integration-tests
-  - redis-integration-tests
-  - memcached-integration-tests
-
-services:
-- name: postgres
-  image: postgres:12.3-alpine
-  environment:
-    POSTGRES_DB: grafanatest
-    POSTGRES_PASSWORD: grafanatest
-    POSTGRES_USER: grafanatest
-
-- name: mysql
-  image: mysql:5.6.48
-  environment:
-    MYSQL_DATABASE: grafana_tests
-    MYSQL_PASSWORD: password
-    MYSQL_ROOT_PASSWORD: rootpass
-    MYSQL_USER: grafana
-
-- name: redis
-  image: redis:6.2.1-alpine
-
-- name: memcached
-  image: memcached:1.6.9-alpine
-
-image_pull_secrets:
-- dockerconfigjson
-
-node:
-  type: no-parallel
-
-trigger:
-  event:
-  - custom
-
----
-kind: pipeline
-type: docker
-name: enterprise-windows-test-release
-
-platform:
-  os: windows
-  arch: amd64
-  version: 1809
-
-clone:
-  disable: true
-
-steps:
-- name: identify-runner
-  image: mcr.microsoft.com/windows:1809
-  commands:
-  - echo $env:DRONE_RUNNER_NAME
-
-- name: clone
-  image: grafana/ci-wix:0.1.1
-  commands:
-  - $$ProgressPreference = "SilentlyContinue"
-  - Invoke-WebRequest https://grafana-downloads.storage.googleapis.com/grafana-build-pipeline/v2.4.8/windows/grabpl.exe -OutFile grabpl.exe
-  - git clone "https://$$env:GITHUB_TOKEN@github.com/grafana/grafana-enterprise.git"
-  - cd grafana-enterprise
-  - git checkout main
-  environment:
-    GITHUB_TOKEN:
-      from_secret: github_token
-
-- name: initialize
-  image: grafana/ci-wix:0.1.1
-  commands:
-  - cp -r grafana-enterprise C:\App\grafana-enterprise
-  - rm -r -force grafana-enterprise
-  - cp grabpl.exe C:\App\grabpl.exe
-  - rm -force grabpl.exe
-  - C:\App\grabpl.exe init-enterprise C:\App\grafana-enterprise
-  - cp C:\App\grabpl.exe grabpl.exe
-  depends_on:
-  - clone
-
-- name: build-windows-installer
-  image: grafana/ci-wix:0.1.1
-  commands:
-  - $$gcpKey = $$env:GCP_KEY
-  - "[System.Text.Encoding]::UTF8.GetString([System.Convert]::FromBase64String($$gcpKey)) > gcpkey.json"
-  - dos2unix gcpkey.json
-  - gcloud auth activate-service-account --key-file=gcpkey.json
-  - rm gcpkey.json
-  - cp C:\App\nssm-2.24.zip .
-  - .\grabpl.exe windows-installer --edition enterprise --packages-bucket grafana-downloads-test v7.3.0-test
-  - $$fname = ((Get-Childitem grafana*.msi -name) -split "`n")[0]
-  - gsutil cp $$fname gs://grafana-downloads-test/enterprise/release/
-  - gsutil cp "$$fname.sha256" gs://grafana-downloads-test/enterprise/release/
-  environment:
-    GCP_KEY:
-      from_secret: gcp_key
-  depends_on:
-  - initialize
-
-image_pull_secrets:
-- dockerconfigjson
-
-trigger:
-  event:
-  - custom
-
-depends_on:
-- enterprise-build-test-release
-
----
-kind: pipeline
-type: docker
-name: publish-test-release
-
-platform:
-  os: linux
-  arch: amd64
-
-steps:
-- name: identify-runner
-  image: alpine:3.14.2
-  commands:
-  - echo $DRONE_RUNNER_NAME
-
-- name: initialize
-  image: grafana/build-container:1.4.3
-  commands:
-  - mkdir -p bin
-  - curl -fL -o bin/grabpl https://grafana-downloads.storage.googleapis.com/grafana-build-pipeline/v2.4.8/grabpl
-  - chmod +x bin/grabpl
-  - ./bin/grabpl verify-drone
-  - make gen-go
-  - ./bin/grabpl verify-version v7.3.0-test
-  environment:
-    DOCKERIZE_VERSION: 0.6.1
-
-- name: publish-packages-oss
-  image: grafana/grafana-ci-deploy:1.3.1
-  commands:
-  - printenv GCP_KEY | base64 -d > /tmp/gcpkey.json
-  - ./bin/grabpl publish-packages --edition oss --gcp-key /tmp/gcpkey.json --deb-db-bucket grafana-testing-aptly-db --deb-repo-bucket grafana-testing-repo --packages-bucket grafana-downloads-test --rpm-repo-bucket grafana-testing-repo --simulate-release v7.3.0-test
-  environment:
-    GCP_KEY:
-      from_secret: gcp_key
-    GPG_KEY_PASSWORD:
-      from_secret: gpg_key_password
-    GPG_PRIV_KEY:
-      from_secret: gpg_priv_key
-    GPG_PUB_KEY:
-      from_secret: gpg_pub_key
-    GRAFANA_COM_API_KEY:
-      from_secret: grafana_api_key
-  depends_on:
-  - initialize
-
-- name: publish-packages-enterprise
-  image: grafana/grafana-ci-deploy:1.3.1
-  commands:
-  - printenv GCP_KEY | base64 -d > /tmp/gcpkey.json
-  - ./bin/grabpl publish-packages --edition enterprise --gcp-key /tmp/gcpkey.json --deb-db-bucket grafana-testing-aptly-db --deb-repo-bucket grafana-testing-repo --packages-bucket grafana-downloads-test --rpm-repo-bucket grafana-testing-repo --simulate-release v7.3.0-test
-  environment:
-    GCP_KEY:
-      from_secret: gcp_key
-    GPG_KEY_PASSWORD:
-      from_secret: gpg_key_password
-    GPG_PRIV_KEY:
-      from_secret: gpg_priv_key
-    GPG_PUB_KEY:
-      from_secret: gpg_pub_key
-    GRAFANA_COM_API_KEY:
-      from_secret: grafana_api_key
-  depends_on:
-  - initialize
-
-node:
-  type: no-parallel
-
-trigger:
-  event:
-  - custom
-
-depends_on:
-- oss-build-test-release
-- oss-windows-test-release
-- enterprise-build-test-release
-- enterprise-windows-test-release
-
----
-kind: pipeline
-type: docker
-name: notify-test-release
-
-platform:
-  os: linux
-  arch: amd64
-
-steps:
-- name: slack
-  image: plugins/slack
-  settings:
-    channel: grafana-ci-notifications
-    template: "Build {{build.number}} failed for commit: <https://github.com/{{repo.owner}}/{{repo.name}}/commit/{{build.commit}}|{{ truncate build.commit 8 }}>: {{build.link}}\nBranch: <https://github.com/{{ repo.owner }}/{{ repo.name }}/commits/{{ build.branch }}|{{ build.branch }}>\nAuthor: {{build.author}}"
-    webhook:
-      from_secret: slack_webhook
-
-trigger:
-  event:
-  - custom
-  status:
-  - failure
-
-depends_on:
-- oss-build-test-release
-- oss-windows-test-release
-- enterprise-build-test-release
-- enterprise-windows-test-release
-- publish-test-release
-
----
-kind: pipeline
-type: docker
-name: oss-build-release-branch
-
-platform:
-  os: linux
-  arch: amd64
-
-steps:
-- name: identify-runner
-  image: alpine:3.14.2
-  commands:
-  - echo $DRONE_RUNNER_NAME
-
-- name: initialize
-  image: grafana/build-container:1.4.3
-  commands:
-  - mkdir -p bin
-  - curl -fL -o bin/grabpl https://grafana-downloads.storage.googleapis.com/grafana-build-pipeline/v2.4.8/grabpl
-  - chmod +x bin/grabpl
-  - ./bin/grabpl verify-drone
-  - make gen-go
-  - yarn install --frozen-lockfile --no-progress
-  environment:
-    DOCKERIZE_VERSION: 0.6.1
-
-- name: codespell
-  image: grafana/build-container:1.4.3
-  commands:
-  - "echo -e \"unknwon\nreferer\nerrorstring\neror\niam\nwan\" > words_to_ignore.txt"
-  - codespell -I words_to_ignore.txt docs/
-  depends_on:
-  - initialize
-
-- name: shellcheck
-  image: grafana/build-container:1.4.3
-  commands:
-  - ./bin/grabpl shellcheck
-  depends_on:
-  - initialize
-
-- name: lint-backend
-  image: grafana/build-container:1.4.3
-  commands:
-  - ./bin/grabpl lint-backend --edition oss
-  environment:
-    CGO_ENABLED: 1
-  depends_on:
-  - initialize
-
-- name: lint-frontend
-  image: grafana/build-container:1.4.3
-  commands:
-  - yarn run prettier:check
-  - yarn run lint
-  - yarn run typecheck
-  - yarn run check-strict
-  environment:
-    TEST_MAX_WORKERS: 50%
-  depends_on:
-  - initialize
-
-- name: test-backend
-  image: grafana/build-container:1.4.3
-  commands:
-  - "[ $(grep FocusConvey -R pkg | wc -l) -eq \"0\" ] || exit 1"
-  - ./bin/grabpl test-backend --edition oss
-  - ./bin/grabpl integration-tests --edition oss
-  depends_on:
-  - lint-backend
-
-- name: test-frontend
-  image: grafana/build-container:1.4.3
-  commands:
-  - yarn run ci:test-frontend
-  environment:
-    TEST_MAX_WORKERS: 50%
-  depends_on:
-  - lint-frontend
-
-- name: build-backend
-  image: grafana/build-container:1.4.3
-  commands:
-  - ./bin/grabpl build-backend --jobs 8 --edition oss --build-id ${DRONE_BUILD_NUMBER} --no-pull-enterprise
-  depends_on:
-  - test-backend
-
-- name: build-frontend
-  image: grafana/build-container:1.4.3
-  commands:
-  - ./bin/grabpl build-frontend --jobs 8 --no-install-deps --edition oss --build-id ${DRONE_BUILD_NUMBER} --no-pull-enterprise
-  depends_on:
-  - test-frontend
-
-- name: build-plugins
-  image: grafana/build-container:1.4.3
-  commands:
-  - ./bin/grabpl build-plugins --jobs 8 --edition oss --no-install-deps --sign --signing-admin
-  environment:
-    GRAFANA_API_KEY:
-      from_secret: grafana_api_key
-  depends_on:
-  - lint-backend
-
-- name: validate-scuemata
-  image: grafana/build-container:1.4.3
-  commands:
-  - ./bin/linux-amd64/grafana-cli cue validate-schema --grafana-root .
-  depends_on:
-  - build-backend
-
-- name: gen-version
-  image: grafana/build-container:1.4.3
-  commands:
-  - ./bin/grabpl gen-version --build-id ${DRONE_BUILD_NUMBER}
-  depends_on:
-  - build-plugins
-  - build-backend
-  - build-frontend
-  - codespell
-  - shellcheck
-
-- name: package
-  image: grafana/build-container:1.4.3
-  commands:
-  - ./bin/grabpl package --jobs 8 --edition oss --build-id ${DRONE_BUILD_NUMBER} --no-pull-enterprise --sign
-  environment:
-    GITHUB_TOKEN:
-      from_secret: github_token
-    GPG_KEY_PASSWORD:
-      from_secret: gpg_key_password
-    GPG_PRIV_KEY:
-      from_secret: gpg_priv_key
-    GPG_PUB_KEY:
-      from_secret: gpg_pub_key
-    GRAFANA_API_KEY:
-      from_secret: grafana_api_key
-  depends_on:
-  - gen-version
-
-- name: end-to-end-tests-server
-  image: grafana/build-container:1.4.3
-  detach: true
-  commands:
-  - ./e2e/start-server
-  environment:
-    PORT: 3001
-  depends_on:
-  - package
-
-- name: end-to-end-tests
-  image: grafana/ci-e2e:12.19.0-1
-  commands:
-  - ./node_modules/.bin/cypress install
-  - ./bin/grabpl e2e-tests --port 3001 --tries 3
-  environment:
-    HOST: end-to-end-tests-server
-  depends_on:
-  - end-to-end-tests-server
-
-- name: build-storybook
-  image: grafana/build-container:1.4.3
-  commands:
-  - yarn storybook:build
-  - ./bin/grabpl verify-storybook
-  environment:
-    NODE_OPTIONS: --max_old_space_size=4096
-  depends_on:
-  - package
-
-- name: copy-packages-for-docker
-  image: grafana/build-container:1.4.3
-  commands:
-  - ls dist/*.tar.gz*
-  - cp dist/*.tar.gz* packaging/docker/
-  depends_on:
-  - end-to-end-tests-server
-
-- name: build-docker-images
-  image: grafana/drone-grafana-docker:0.3.2
-  settings:
-    dry_run: true
-    edition: oss
-  depends_on:
-  - copy-packages-for-docker
-
-- name: build-docker-images-ubuntu
-  image: grafana/drone-grafana-docker:0.3.2
-  settings:
-    dry_run: true
-    edition: oss
-    ubuntu: true
-  depends_on:
-  - copy-packages-for-docker
-
-- name: postgres-integration-tests
-  image: grafana/build-container:1.4.3
-  commands:
-  - apt-get update
-  - apt-get install -yq postgresql-client
-  - dockerize -wait tcp://postgres:5432 -timeout 120s
-  - psql -p 5432 -h postgres -U grafanatest -d grafanatest -f devenv/docker/blocks/postgres_tests/setup.sql
-  - go clean -testcache
-  - ./bin/grabpl integration-tests --database postgres
-  environment:
-    GRAFANA_TEST_DB: postgres
-    PGPASSWORD: grafanatest
-    POSTGRES_HOST: postgres
-  depends_on:
-  - test-backend
-  - test-frontend
-
-- name: mysql-integration-tests
-  image: grafana/build-container:1.4.3
-  commands:
-  - apt-get update
-  - apt-get install -yq default-mysql-client
-  - dockerize -wait tcp://mysql:3306 -timeout 120s
-  - cat devenv/docker/blocks/mysql_tests/setup.sql | mysql -h mysql -P 3306 -u root -prootpass
-  - go clean -testcache
-  - ./bin/grabpl integration-tests --database mysql
-  environment:
-    GRAFANA_TEST_DB: mysql
-    MYSQL_HOST: mysql
-  depends_on:
-  - test-backend
-  - test-frontend
-
-- name: upload-cdn-assets
-  image: grafana/grafana-ci-deploy:1.3.1
-  commands:
-  - ./bin/grabpl upload-cdn --edition oss --bucket "grafana-static-assets"
-  environment:
-    GCP_GRAFANA_UPLOAD_KEY:
-      from_secret: gcp_key
-  depends_on:
-  - end-to-end-tests-server
-
-- name: upload-packages
-  image: grafana/grafana-ci-deploy:1.3.1
-  commands:
-  - ./bin/grabpl upload-packages --edition oss --packages-bucket grafana-downloads
-  environment:
-    GCP_GRAFANA_UPLOAD_KEY:
-      from_secret: gcp_key
-  depends_on:
-  - end-to-end-tests
-  - mysql-integration-tests
-  - postgres-integration-tests
-
-services:
-- name: postgres
-  image: postgres:12.3-alpine
-  environment:
-    POSTGRES_DB: grafanatest
-    POSTGRES_PASSWORD: grafanatest
-    POSTGRES_USER: grafanatest
-
-- name: mysql
-  image: mysql:5.6.48
-  environment:
-    MYSQL_DATABASE: grafana_tests
-    MYSQL_PASSWORD: password
-    MYSQL_ROOT_PASSWORD: rootpass
-    MYSQL_USER: grafana
-
-node:
-  type: no-parallel
-
-trigger:
-  ref:
-  - refs/heads/v[0-9]*
-
----
-kind: pipeline
-type: docker
-name: oss-windows-release-branch
-
-platform:
-  os: windows
-  arch: amd64
-  version: 1809
-
-steps:
-- name: identify-runner
-  image: mcr.microsoft.com/windows:1809
-  commands:
-  - echo $env:DRONE_RUNNER_NAME
-
-- name: initialize
-  image: grafana/ci-wix:0.1.1
-  commands:
-  - $$ProgressPreference = "SilentlyContinue"
-  - Invoke-WebRequest https://grafana-downloads.storage.googleapis.com/grafana-build-pipeline/v2.4.8/windows/grabpl.exe -OutFile grabpl.exe
-
-- name: build-windows-installer
-  image: grafana/ci-wix:0.1.1
-  commands:
-  - $$gcpKey = $$env:GCP_KEY
-  - "[System.Text.Encoding]::UTF8.GetString([System.Convert]::FromBase64String($$gcpKey)) > gcpkey.json"
-  - dos2unix gcpkey.json
-  - gcloud auth activate-service-account --key-file=gcpkey.json
-  - rm gcpkey.json
-  - cp C:\App\nssm-2.24.zip .
-  environment:
-    GCP_KEY:
-      from_secret: gcp_key
->>>>>>> 0b89bdd4
   depends_on:
   - clone
 
@@ -3054,7 +94,6 @@
   depends_on:
   - test-frontend
 
-<<<<<<< HEAD
 - name: rebuild-cache-yarn
   pull: always
   image: jduchesnegrafana/drone-cache:v1.2.0-rc0-dirtytest
@@ -3074,168 +113,6 @@
   when:
     event:
     - pull_request
-=======
-- name: upload-cdn-assets
-  image: grafana/grafana-ci-deploy:1.3.1
-  commands:
-  - ./bin/grabpl upload-cdn --edition enterprise --bucket "grafana-static-assets"
-  environment:
-    GCP_GRAFANA_UPLOAD_KEY:
-      from_secret: gcp_key
-  depends_on:
-  - end-to-end-tests-server
-
-- name: upload-packages
-  image: grafana/grafana-ci-deploy:1.3.1
-  commands:
-  - ./bin/grabpl upload-packages --edition enterprise --packages-bucket grafana-downloads
-  environment:
-    GCP_GRAFANA_UPLOAD_KEY:
-      from_secret: gcp_key
-  depends_on:
-  - end-to-end-tests
-  - mysql-integration-tests
-  - postgres-integration-tests
-  - redis-integration-tests
-  - memcached-integration-tests
-
-- name: package-enterprise2
-  image: grafana/build-container:1.4.3
-  commands:
-  - ./bin/grabpl package --jobs 8 --edition enterprise2 --build-id ${DRONE_BUILD_NUMBER} --no-pull-enterprise --variants linux-x64 --sign
-  environment:
-    GITHUB_TOKEN:
-      from_secret: github_token
-    GPG_KEY_PASSWORD:
-      from_secret: gpg_key_password
-    GPG_PRIV_KEY:
-      from_secret: gpg_priv_key
-    GPG_PUB_KEY:
-      from_secret: gpg_pub_key
-    GRAFANA_API_KEY:
-      from_secret: grafana_api_key
-  depends_on:
-  - gen-version
-
-- name: end-to-end-tests-server-enterprise2
-  image: grafana/build-container:1.4.3
-  detach: true
-  commands:
-  - ./e2e/start-server
-  environment:
-    PACKAGE_FILE: dist/grafana-enterprise2-*linux-amd64.tar.gz
-    PORT: 3002
-    RUNDIR: e2e/tmp-grafana-enterprise2
-  depends_on:
-  - package-enterprise2
-
-- name: end-to-end-tests-enterprise2
-  image: grafana/ci-e2e:12.19.0-1
-  commands:
-  - ./node_modules/.bin/cypress install
-  - ./bin/grabpl e2e-tests --port 3002 --tries 3
-  environment:
-    HOST: end-to-end-tests-server-enterprise2
-  depends_on:
-  - end-to-end-tests-server-enterprise2
-
-- name: upload-cdn-assets-enterprise2
-  image: grafana/grafana-ci-deploy:1.3.1
-  commands:
-  - ./bin/grabpl upload-cdn --edition enterprise2 --bucket "grafana-static-assets"
-  environment:
-    GCP_GRAFANA_UPLOAD_KEY:
-      from_secret: gcp_key
-  depends_on:
-  - end-to-end-tests-server-enterprise2
-
-- name: upload-packages-enterprise2
-  image: grafana/grafana-ci-deploy:1.3.1
-  commands:
-  - ./bin/grabpl upload-packages --edition enterprise2 --packages-bucket grafana-downloads-enterprise2
-  environment:
-    GCP_GRAFANA_UPLOAD_KEY:
-      from_secret: gcp_key
-  depends_on:
-  - end-to-end-tests-enterprise2
-  - mysql-integration-tests
-  - postgres-integration-tests
-  - redis-integration-tests
-  - memcached-integration-tests
-
-services:
-- name: postgres
-  image: postgres:12.3-alpine
-  environment:
-    POSTGRES_DB: grafanatest
-    POSTGRES_PASSWORD: grafanatest
-    POSTGRES_USER: grafanatest
-
-- name: mysql
-  image: mysql:5.6.48
-  environment:
-    MYSQL_DATABASE: grafana_tests
-    MYSQL_PASSWORD: password
-    MYSQL_ROOT_PASSWORD: rootpass
-    MYSQL_USER: grafana
-
-- name: redis
-  image: redis:6.2.1-alpine
-
-- name: memcached
-  image: memcached:1.6.9-alpine
-
-image_pull_secrets:
-- dockerconfigjson
-
-node:
-  type: no-parallel
-
-trigger:
-  ref:
-  - refs/heads/v[0-9]*
-
----
-kind: pipeline
-type: docker
-name: enterprise-windows-release-branch
-
-platform:
-  os: windows
-  arch: amd64
-  version: 1809
-
-clone:
-  disable: true
-
-steps:
-- name: identify-runner
-  image: mcr.microsoft.com/windows:1809
-  commands:
-  - echo $env:DRONE_RUNNER_NAME
-
-- name: clone
-  image: grafana/ci-wix:0.1.1
-  commands:
-  - $$ProgressPreference = "SilentlyContinue"
-  - Invoke-WebRequest https://grafana-downloads.storage.googleapis.com/grafana-build-pipeline/v2.4.8/windows/grabpl.exe -OutFile grabpl.exe
-  - git clone "https://$$env:GITHUB_TOKEN@github.com/grafana/grafana-enterprise.git"
-  - cd grafana-enterprise
-  - git checkout $$env:DRONE_BRANCH
-  environment:
-    GITHUB_TOKEN:
-      from_secret: github_token
-
-- name: initialize
-  image: grafana/ci-wix:0.1.1
-  commands:
-  - cp -r grafana-enterprise C:\App\grafana-enterprise
-  - rm -r -force grafana-enterprise
-  - cp grabpl.exe C:\App\grabpl.exe
-  - rm -force grabpl.exe
-  - C:\App\grabpl.exe init-enterprise C:\App\grafana-enterprise
-  - cp C:\App\grabpl.exe grabpl.exe
->>>>>>> 0b89bdd4
   depends_on:
   - build-frontend
 
@@ -3315,10 +192,6 @@
 
 ---
 kind: signature
-<<<<<<< HEAD
 hmac: cbd983b42d596f9eadcaf26f20ac8d5f9c56927403c44ce719d4d9a50712c62a
-=======
-hmac: fd746435bdd748cec43565f7ab4230da5a221aa848b11da68346921a3d67ff91
->>>>>>> 0b89bdd4
 
 ...