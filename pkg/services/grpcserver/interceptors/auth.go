package interceptors

import (
	"context"
	"strconv"
	"strings"

	"github.com/grafana/grafana/pkg/infra/log"
	"github.com/grafana/grafana/pkg/services/accesscontrol"
	"github.com/grafana/grafana/pkg/services/auth/jwt"
	"github.com/grafana/grafana/pkg/services/org"
<<<<<<< HEAD
	"github.com/grafana/grafana/pkg/services/store"
=======
>>>>>>> 7c1697eb
	"github.com/grafana/grafana/pkg/setting"

	grpccontext "github.com/grafana/grafana/pkg/services/grpcserver/context"
	"github.com/grafana/grafana/pkg/services/user"

	"google.golang.org/grpc/codes"
	"google.golang.org/grpc/metadata"
	"google.golang.org/grpc/status"
)

type Authenticator interface {
	Authenticate(ctx context.Context) (context.Context, error)
}

// authenticator can authenticate GRPC requests.
type authenticator struct {
	cfg            *setting.Cfg
	contextHandler grpccontext.ContextHandler
	logger         log.Logger

	UserService          user.Service
	AccessControlService accesscontrol.Service
	PluginAuthService    jwt.PluginAuthService
	OrgService           org.Service
}

func ProvideAuthenticator(cfg *setting.Cfg, orgService org.Service, userService user.Service, accessControlService accesscontrol.Service, contextHandler grpccontext.ContextHandler, pluginAuthService jwt.PluginAuthService) Authenticator {
	return &authenticator{
		cfg:            cfg,
		contextHandler: contextHandler,
		logger:         log.New("grpc-server-authenticator"),

		AccessControlService: accessControlService,
		UserService:          userService,
		PluginAuthService:    pluginAuthService,
		OrgService:           orgService,
	}
}

// Authenticate checks that a token exists and is valid, and then removes the token from the
// authorization header in the context.
func (a *authenticator) Authenticate(ctx context.Context) (context.Context, error) {
	return a.tokenAuth(ctx)
}

const tokenPrefix = "Bearer "

func (a *authenticator) tokenAuth(ctx context.Context) (context.Context, error) {
	auth, err := extractAuthorization(ctx)
	if err != nil {
		return ctx, err
	}

	if !strings.HasPrefix(auth, tokenPrefix) {
		return ctx, status.Error(codes.Unauthenticated, `missing "Bearer " prefix in "authorization" value`)
	}

	token := strings.TrimPrefix(auth, tokenPrefix)
	if token == "" {
		return ctx, status.Error(codes.Unauthenticated, "token required")
	}

	newCtx := purgeHeader(ctx, "authorization")

	signedInUser, err := a.getSignedInUser(ctx, token)
	if err != nil {
		a.logger.Warn("request with invalid token", "error", err, "token", token)
		return ctx, status.Error(codes.Unauthenticated, "invalid token")
	}

	newCtx = a.contextHandler.SetUser(newCtx, signedInUser)

	return newCtx, nil
}

func (a *authenticator) getSignedInUser(ctx context.Context, token string) (*user.SignedInUser, error) {
	claims, err := a.PluginAuthService.Verify(ctx, token)
	if err != nil {
		return nil, err
	}

	subject, ok := claims["sub"].(string)
	if !ok || subject == "" {
		return nil, status.Error(codes.Unauthenticated, "token missing subject claim")
<<<<<<< HEAD
	}

	userInfo := store.UserInfoFromString(subject)

	// TODO: figure out how to handle users with ID 0
	if userInfo == nil || userInfo.UserID == 0 {
=======
	}

	orgID := int64(0)
	if id, ok := claims["orgID"].(string); ok {
		if orgID, err = strconv.ParseInt(id, 10, 64); err != nil {
			return nil, status.Error(codes.Unauthenticated, "invalid orgID claim")
		}
	}

	userID, err := strconv.ParseInt(subject, 10, 64)
	if err != nil {
		return nil, status.Error(codes.Unauthenticated, "unable to parse subject claim")
	}

	// TODO: figure out how to handle users with ID 0
	if userID == 0 {
>>>>>>> 7c1697eb
		if a.cfg.AnonymousEnabled {
			return a.UserService.NewAnonymousSignedInUser(ctx)
		}
		return nil, status.Error(codes.Unauthenticated, "invalid subject claim")
	}

<<<<<<< HEAD
	querySignedInUser := user.GetSignedInUserQuery{UserID: userInfo.UserID, OrgID: userInfo.OrgID}
=======
	querySignedInUser := user.GetSignedInUserQuery{UserID: userID, OrgID: orgID}
>>>>>>> 7c1697eb
	signedInUser, err := a.UserService.GetSignedInUserWithCacheCtx(ctx, &querySignedInUser)
	if err != nil {
		return nil, err
	}

	if signedInUser == nil {
		return nil, status.Error(codes.Unauthenticated, "user not found")
	}

	if signedInUser.IsDisabled {
		return nil, status.Error(codes.PermissionDenied, "user account has been disabled")
	}

	if signedInUser.Permissions == nil {
		signedInUser.Permissions = make(map[int64]map[string][]string)
	}

	if signedInUser.Permissions[signedInUser.OrgID] == nil {
		permissions, err := a.AccessControlService.GetUserPermissions(ctx, signedInUser, accesscontrol.Options{})
		if err != nil {
			a.logger.Error("failed fetching permissions for user", "userID", signedInUser.UserID, "error", err)
		}
		signedInUser.Permissions[signedInUser.OrgID] = accesscontrol.GroupScopesByAction(permissions)
	}

	if stackId, ok := claims["stackId"].(int64); ok {
		signedInUser.StackID = stackId
	}

	return signedInUser, nil
}

func extractAuthorization(ctx context.Context) (string, error) {
	md, ok := metadata.FromIncomingContext(ctx)
	if !ok {
		return "", status.Error(codes.Unauthenticated, "no headers in request")
	}

	authHeaders, ok := md["authorization"]
	if !ok {
		return "", status.Error(codes.Unauthenticated, `no "authorization" header in request`)
	}

	if len(authHeaders) != 1 {
		return "", status.Error(codes.Unauthenticated, `malformed "authorization" header: one value required`)
	}

	return authHeaders[0], nil
}

func purgeHeader(ctx context.Context, header string) context.Context {
	md, _ := metadata.FromIncomingContext(ctx)
	mdCopy := md.Copy()
	mdCopy[header] = nil
	return metadata.NewIncomingContext(ctx, mdCopy)
}<|MERGE_RESOLUTION|>--- conflicted
+++ resolved
@@ -9,10 +9,6 @@
 	"github.com/grafana/grafana/pkg/services/accesscontrol"
 	"github.com/grafana/grafana/pkg/services/auth/jwt"
 	"github.com/grafana/grafana/pkg/services/org"
-<<<<<<< HEAD
-	"github.com/grafana/grafana/pkg/services/store"
-=======
->>>>>>> 7c1697eb
 	"github.com/grafana/grafana/pkg/setting"
 
 	grpccontext "github.com/grafana/grafana/pkg/services/grpcserver/context"
@@ -97,14 +93,6 @@
 	subject, ok := claims["sub"].(string)
 	if !ok || subject == "" {
 		return nil, status.Error(codes.Unauthenticated, "token missing subject claim")
-<<<<<<< HEAD
-	}
-
-	userInfo := store.UserInfoFromString(subject)
-
-	// TODO: figure out how to handle users with ID 0
-	if userInfo == nil || userInfo.UserID == 0 {
-=======
 	}
 
 	orgID := int64(0)
@@ -121,18 +109,13 @@
 
 	// TODO: figure out how to handle users with ID 0
 	if userID == 0 {
->>>>>>> 7c1697eb
 		if a.cfg.AnonymousEnabled {
 			return a.UserService.NewAnonymousSignedInUser(ctx)
 		}
 		return nil, status.Error(codes.Unauthenticated, "invalid subject claim")
 	}
 
-<<<<<<< HEAD
-	querySignedInUser := user.GetSignedInUserQuery{UserID: userInfo.UserID, OrgID: userInfo.OrgID}
-=======
 	querySignedInUser := user.GetSignedInUserQuery{UserID: userID, OrgID: orgID}
->>>>>>> 7c1697eb
 	signedInUser, err := a.UserService.GetSignedInUserWithCacheCtx(ctx, &querySignedInUser)
 	if err != nil {
 		return nil, err
