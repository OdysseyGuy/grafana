--- conflicted
+++ resolved
@@ -10,28 +10,16 @@
   name: 'Ensure Columns Transformer',
   description: 'Will check if current data frames is series or columns. If in series it will convert to columns.',
 
-<<<<<<< HEAD
-  operator: () => (source) => source.pipe(map((data) => ensureColumnsTransformer.transform(data, {}))),
-
-  transform: (frames: DataFrame[]) => {
-=======
   operator: (options) => (source) => source.pipe(map((data) => ensureColumnsTransformer.transformer(options)(data))),
 
   transformer: (options: any) => (frames: DataFrame[]) => {
->>>>>>> 32054502
     // Assume timeseries should first be joined by time
     const timeFieldName = findConsistentTimeFieldName(frames);
 
     if (frames.length > 1 && timeFieldName) {
-<<<<<<< HEAD
-      return seriesToColumnsTransformer.transform(frames, {
-        byField: timeFieldName,
-      });
-=======
       return seriesToColumnsTransformer.transformer({
         byField: timeFieldName,
       })(frames);
->>>>>>> 32054502
     }
     return frames;
   },
